--- conflicted
+++ resolved
@@ -707,10 +707,7 @@
 	int wb_ret;
 	u64 len = olen;
 	u64 bs = fs_info->sectorsize;
-<<<<<<< HEAD
-=======
 	u64 end;
->>>>>>> 0c383648
 
 	/*
 	 * VFS's generic_remap_file_range_prep() protects us from cloning the
