// SPDX-License-Identifier: GPL-2.0-only
// Copyright(c) 2021 Intel Corporation.

/*
 * Intel SOF Machine Driver with Cirrus Logic CS42L42 Codec
 * and speaker codec MAX98357A
 */
#include <linux/i2c.h>
#include <linux/input.h>
#include <linux/module.h>
#include <linux/platform_device.h>
#include <linux/regulator/consumer.h>
#include <linux/dmi.h>
#include <sound/core.h>
#include <sound/jack.h>
#include <sound/pcm.h>
#include <sound/pcm_params.h>
#include <sound/soc.h>
#include <sound/sof.h>
#include <sound/soc-acpi.h>
#include <dt-bindings/sound/cs42l42.h>
#include "../common/soc-intel-quirks.h"
#include "sof_board_helpers.h"
#include "sof_maxim_common.h"
<<<<<<< HEAD
#include "sof_ssp_common.h"

#define SOF_CS42L42_SSP_CODEC(quirk)		((quirk) & GENMASK(2, 0))
#define SOF_CS42L42_SSP_CODEC_MASK		(GENMASK(2, 0))
#define SOF_CS42L42_SSP_AMP_SHIFT		4
#define SOF_CS42L42_SSP_AMP_MASK		(GENMASK(6, 4))
#define SOF_CS42L42_SSP_AMP(quirk)	\
	(((quirk) << SOF_CS42L42_SSP_AMP_SHIFT) & SOF_CS42L42_SSP_AMP_MASK)
#define SOF_CS42L42_NUM_HDMIDEV_SHIFT		7
#define SOF_CS42L42_NUM_HDMIDEV_MASK		(GENMASK(9, 7))
#define SOF_CS42L42_NUM_HDMIDEV(quirk)	\
	(((quirk) << SOF_CS42L42_NUM_HDMIDEV_SHIFT) & SOF_CS42L42_NUM_HDMIDEV_MASK)
#define SOF_BT_OFFLOAD_PRESENT			BIT(25)
#define SOF_CS42L42_SSP_BT_SHIFT		26
#define SOF_CS42L42_SSP_BT_MASK			(GENMASK(28, 26))
#define SOF_CS42L42_SSP_BT(quirk)	\
	(((quirk) << SOF_CS42L42_SSP_BT_SHIFT) & SOF_CS42L42_SSP_BT_MASK)
=======
>>>>>>> 0c383648

static struct snd_soc_jack_pin jack_pins[] = {
	{
		.pin    = "Headphone Jack",
		.mask   = SND_JACK_HEADPHONE,
	},
	{
		.pin    = "Headset Mic",
		.mask   = SND_JACK_MICROPHONE,
	},
};

/* Default: SSP2 */
<<<<<<< HEAD
static unsigned long sof_cs42l42_quirk = SOF_CS42L42_SSP_CODEC(2);
=======
static unsigned long sof_cs42l42_quirk = SOF_SSP_PORT_CODEC(2);
>>>>>>> 0c383648

static int sof_cs42l42_init(struct snd_soc_pcm_runtime *rtd)
{
	struct sof_card_private *ctx = snd_soc_card_get_drvdata(rtd->card);
	struct snd_soc_component *component = snd_soc_rtd_to_codec(rtd, 0)->component;
	struct snd_soc_jack *jack = &ctx->headset_jack;
	int ret;

	/*
	 * Headset buttons map to the google Reference headset.
	 * These can be configured by userspace.
	 */
	ret = snd_soc_card_jack_new_pins(rtd->card, "Headset Jack",
					 SND_JACK_HEADSET | SND_JACK_BTN_0 |
					 SND_JACK_BTN_1 | SND_JACK_BTN_2 |
					 SND_JACK_BTN_3,
					 jack,
					 jack_pins,
					 ARRAY_SIZE(jack_pins));
	if (ret) {
		dev_err(rtd->dev, "Headset Jack creation failed: %d\n", ret);
		return ret;
	}

	snd_jack_set_key(jack->jack, SND_JACK_BTN_0, KEY_PLAYPAUSE);
	snd_jack_set_key(jack->jack, SND_JACK_BTN_1, KEY_VOLUMEUP);
	snd_jack_set_key(jack->jack, SND_JACK_BTN_2, KEY_VOLUMEDOWN);
	snd_jack_set_key(jack->jack, SND_JACK_BTN_3, KEY_VOICECOMMAND);

	ret = snd_soc_component_set_jack(component, jack, NULL);
	if (ret) {
		dev_err(rtd->dev, "Headset Jack call-back failed: %d\n", ret);
		return ret;
	}

	return ret;
};

static void sof_cs42l42_exit(struct snd_soc_pcm_runtime *rtd)
{
	struct snd_soc_component *component = snd_soc_rtd_to_codec(rtd, 0)->component;

	snd_soc_component_set_jack(component, NULL, NULL);
}

static int sof_cs42l42_hw_params(struct snd_pcm_substream *substream,
				 struct snd_pcm_hw_params *params)
{
	struct snd_soc_pcm_runtime *rtd = snd_soc_substream_to_rtd(substream);
	struct snd_soc_dai *codec_dai = snd_soc_rtd_to_codec(rtd, 0);
	int clk_freq, ret;

	clk_freq = sof_dai_get_bclk(rtd); /* BCLK freq */

	if (clk_freq <= 0) {
		dev_err(rtd->dev, "get bclk freq failed: %d\n", clk_freq);
		return -EINVAL;
	}

	/* Configure sysclk for codec */
	ret = snd_soc_dai_set_sysclk(codec_dai, 0,
				     clk_freq, SND_SOC_CLOCK_IN);
	if (ret < 0)
		dev_err(rtd->dev, "snd_soc_dai_set_sysclk err = %d\n", ret);

	return ret;
}

static const struct snd_soc_ops sof_cs42l42_ops = {
	.hw_params = sof_cs42l42_hw_params,
};

static int sof_card_late_probe(struct snd_soc_card *card)
{
	return sof_intel_board_card_late_probe(card);
}

static const struct snd_kcontrol_new sof_controls[] = {
	SOC_DAPM_PIN_SWITCH("Headphone Jack"),
	SOC_DAPM_PIN_SWITCH("Headset Mic"),
};

static const struct snd_soc_dapm_widget sof_widgets[] = {
	SND_SOC_DAPM_HP("Headphone Jack", NULL),
	SND_SOC_DAPM_MIC("Headset Mic", NULL),
};

static const struct snd_soc_dapm_route sof_map[] = {
	/* HP jack connectors - unknown if we have jack detection */
	{"Headphone Jack", NULL, "HP"},

	/* other jacks */
	{"HS", NULL, "Headset Mic"},
};

/* sof audio machine driver for cs42l42 codec */
static struct snd_soc_card sof_audio_card_cs42l42 = {
	.name = "cs42l42", /* the sof- prefix is added by the core */
	.owner = THIS_MODULE,
	.controls = sof_controls,
	.num_controls = ARRAY_SIZE(sof_controls),
	.dapm_widgets = sof_widgets,
	.num_dapm_widgets = ARRAY_SIZE(sof_widgets),
	.dapm_routes = sof_map,
	.num_dapm_routes = ARRAY_SIZE(sof_map),
	.fully_routed = true,
	.late_probe = sof_card_late_probe,
};

static struct snd_soc_dai_link_component cs42l42_component[] = {
	{
		.name = "i2c-10134242:00",
		.dai_name = "cs42l42",
	}
};

static int
sof_card_dai_links_create(struct device *dev, struct snd_soc_card *card,
			  struct sof_card_private *ctx)
{
	int ret;

	ret = sof_intel_board_set_dai_link(dev, card, ctx);
	if (ret)
		return ret;

	if (!ctx->codec_link) {
		dev_err(dev, "codec link not available");
		return -EINVAL;
	}

	/* codec-specific fields for headphone codec */
	ctx->codec_link->codecs = cs42l42_component;
	ctx->codec_link->num_codecs = ARRAY_SIZE(cs42l42_component);
	ctx->codec_link->init = sof_cs42l42_init;
	ctx->codec_link->exit = sof_cs42l42_exit;
	ctx->codec_link->ops = &sof_cs42l42_ops;

	if (ctx->amp_type == CODEC_NONE)
		return 0;

	if (!ctx->amp_link) {
		dev_err(dev, "amp link not available");
		return -EINVAL;
<<<<<<< HEAD
	}

	/* codec-specific fields for speaker amplifier */
	switch (ctx->amp_type) {
	case CODEC_MAX98357A:
		max_98357a_dai_link(ctx->amp_link);
		break;
	case CODEC_MAX98360A:
		max_98360a_dai_link(ctx->amp_link);
		break;
	default:
		dev_err(dev, "invalid amp type %d\n", ctx->amp_type);
		return -EINVAL;
	}

=======
	}

	/* codec-specific fields for speaker amplifier */
	switch (ctx->amp_type) {
	case CODEC_MAX98357A:
		max_98357a_dai_link(ctx->amp_link);
		break;
	case CODEC_MAX98360A:
		max_98360a_dai_link(ctx->amp_link);
		break;
	default:
		dev_err(dev, "invalid amp type %d\n", ctx->amp_type);
		return -EINVAL;
	}

>>>>>>> 0c383648
	return 0;
}

#define GLK_LINK_ORDER	SOF_LINK_ORDER(SOF_LINK_AMP,         \
					SOF_LINK_CODEC,      \
					SOF_LINK_DMIC01,     \
					SOF_LINK_IDISP_HDMI, \
					SOF_LINK_NONE,       \
					SOF_LINK_NONE,       \
					SOF_LINK_NONE)

static int sof_audio_probe(struct platform_device *pdev)
{
	struct snd_soc_acpi_mach *mach = pdev->dev.platform_data;
	struct sof_card_private *ctx;
	int ret;
<<<<<<< HEAD

	ctx = devm_kzalloc(&pdev->dev, sizeof(*ctx), GFP_KERNEL);
	if (!ctx)
		return -ENOMEM;
=======
>>>>>>> 0c383648

	if (pdev->id_entry && pdev->id_entry->driver_data)
		sof_cs42l42_quirk = (unsigned long)pdev->id_entry->driver_data;

<<<<<<< HEAD
	ctx->codec_type = sof_ssp_detect_codec_type(&pdev->dev);
	ctx->amp_type = sof_ssp_detect_amp_type(&pdev->dev);

	if (soc_intel_is_glk()) {
		ctx->dmic_be_num = 1;
		ctx->hdmi_num = 3;

		/* overwrite the DAI link order for GLK boards */
		ctx->link_order_overwrite = GLK_LINK_ORDER;
	} else {
		ctx->dmic_be_num = 2;
		ctx->hdmi_num = (sof_cs42l42_quirk & SOF_CS42L42_NUM_HDMIDEV_MASK) >>
			 SOF_CS42L42_NUM_HDMIDEV_SHIFT;
		/* default number of HDMI DAI's */
		if (!ctx->hdmi_num)
			ctx->hdmi_num = 3;
	}

	if (mach->mach_params.codec_mask & IDISP_CODEC_MASK)
		ctx->hdmi.idisp_codec = true;

	dev_dbg(&pdev->dev, "sof_cs42l42_quirk = %lx\n", sof_cs42l42_quirk);

	/* port number of peripherals attached to ssp interface */
	ctx->ssp_bt = (sof_cs42l42_quirk & SOF_CS42L42_SSP_BT_MASK) >>
			SOF_CS42L42_SSP_BT_SHIFT;

	ctx->ssp_amp = (sof_cs42l42_quirk & SOF_CS42L42_SSP_AMP_MASK) >>
			SOF_CS42L42_SSP_AMP_SHIFT;

	ctx->ssp_codec = sof_cs42l42_quirk & SOF_CS42L42_SSP_CODEC_MASK;

	if (sof_cs42l42_quirk & SOF_BT_OFFLOAD_PRESENT)
		ctx->bt_offload_present = true;

=======
	dev_dbg(&pdev->dev, "sof_cs42l42_quirk = %lx\n", sof_cs42l42_quirk);

	/* initialize ctx with board quirk */
	ctx = sof_intel_board_get_ctx(&pdev->dev, sof_cs42l42_quirk);
	if (!ctx)
		return -ENOMEM;

	if (soc_intel_is_glk()) {
		ctx->dmic_be_num = 1;

		/* overwrite the DAI link order for GLK boards */
		ctx->link_order_overwrite = GLK_LINK_ORDER;
	}

	if (mach->mach_params.codec_mask & IDISP_CODEC_MASK)
		ctx->hdmi.idisp_codec = true;

>>>>>>> 0c383648
	/* update dai_link */
	ret = sof_card_dai_links_create(&pdev->dev, &sof_audio_card_cs42l42, ctx);
	if (ret)
		return ret;

	sof_audio_card_cs42l42.dev = &pdev->dev;

	/* set platform name for each dailink */
	ret = snd_soc_fixup_dai_links_platform_name(&sof_audio_card_cs42l42,
						    mach->mach_params.platform);
	if (ret)
		return ret;

	snd_soc_card_set_drvdata(&sof_audio_card_cs42l42, ctx);

	return devm_snd_soc_register_card(&pdev->dev,
					  &sof_audio_card_cs42l42);
}

static const struct platform_device_id board_ids[] = {
	{
		.name = "glk_cs4242_mx98357a",
<<<<<<< HEAD
		.driver_data = (kernel_ulong_t)(SOF_CS42L42_SSP_CODEC(2) |
					SOF_CS42L42_SSP_AMP(1)),
	},
	{
		.name = "jsl_cs4242_mx98360a",
		.driver_data = (kernel_ulong_t)(SOF_CS42L42_SSP_CODEC(0) |
					SOF_CS42L42_SSP_AMP(1)),
	},
	{
		.name = "adl_mx98360a_cs4242",
		.driver_data = (kernel_ulong_t)(SOF_CS42L42_SSP_CODEC(0) |
				SOF_CS42L42_SSP_AMP(1) |
				SOF_CS42L42_NUM_HDMIDEV(4) |
				SOF_BT_OFFLOAD_PRESENT |
				SOF_CS42L42_SSP_BT(2)),
=======
		.driver_data = (kernel_ulong_t)(SOF_SSP_PORT_CODEC(2) |
					SOF_SSP_PORT_AMP(1)),
	},
	{
		.name = "jsl_cs4242_mx98360a",
		.driver_data = (kernel_ulong_t)(SOF_SSP_PORT_CODEC(0) |
					SOF_SSP_PORT_AMP(1)),
	},
	{
		.name = "adl_cs42l42_def",
		.driver_data = (kernel_ulong_t)(SOF_SSP_PORT_CODEC(0) |
					SOF_SSP_PORT_AMP(1) |
					SOF_NUM_IDISP_HDMI(4) |
					SOF_BT_OFFLOAD_PRESENT |
					SOF_SSP_PORT_BT_OFFLOAD(2)),
	},
	{
		.name = "rpl_cs42l42_def",
		.driver_data = (kernel_ulong_t)(SOF_SSP_PORT_CODEC(0) |
					SOF_SSP_PORT_AMP(1) |
					SOF_NUM_IDISP_HDMI(4) |
					SOF_BT_OFFLOAD_PRESENT |
					SOF_SSP_PORT_BT_OFFLOAD(2)),
	},
	{
		.name = "mtl_cs42l42_def",
		.driver_data = (kernel_ulong_t)(SOF_SSP_PORT_CODEC(2) |
					SOF_SSP_PORT_AMP(0) |
					SOF_BT_OFFLOAD_PRESENT |
					SOF_SSP_PORT_BT_OFFLOAD(1)),
>>>>>>> 0c383648
	},
	{ }
};
MODULE_DEVICE_TABLE(platform, board_ids);

static struct platform_driver sof_audio = {
	.probe = sof_audio_probe,
	.driver = {
		.name = "sof_cs42l42",
		.pm = &snd_soc_pm_ops,
	},
	.id_table = board_ids,
};
module_platform_driver(sof_audio)

/* Module information */
MODULE_DESCRIPTION("SOF Audio Machine driver for CS42L42");
MODULE_AUTHOR("Brent Lu <brent.lu@intel.com>");
MODULE_LICENSE("GPL");
MODULE_IMPORT_NS(SND_SOC_INTEL_SOF_BOARD_HELPERS);
<<<<<<< HEAD
MODULE_IMPORT_NS(SND_SOC_INTEL_SOF_MAXIM_COMMON);
MODULE_IMPORT_NS(SND_SOC_INTEL_SOF_SSP_COMMON);
=======
MODULE_IMPORT_NS(SND_SOC_INTEL_SOF_MAXIM_COMMON);
>>>>>>> 0c383648
<|MERGE_RESOLUTION|>--- conflicted
+++ resolved
@@ -22,26 +22,6 @@
 #include "../common/soc-intel-quirks.h"
 #include "sof_board_helpers.h"
 #include "sof_maxim_common.h"
-<<<<<<< HEAD
-#include "sof_ssp_common.h"
-
-#define SOF_CS42L42_SSP_CODEC(quirk)		((quirk) & GENMASK(2, 0))
-#define SOF_CS42L42_SSP_CODEC_MASK		(GENMASK(2, 0))
-#define SOF_CS42L42_SSP_AMP_SHIFT		4
-#define SOF_CS42L42_SSP_AMP_MASK		(GENMASK(6, 4))
-#define SOF_CS42L42_SSP_AMP(quirk)	\
-	(((quirk) << SOF_CS42L42_SSP_AMP_SHIFT) & SOF_CS42L42_SSP_AMP_MASK)
-#define SOF_CS42L42_NUM_HDMIDEV_SHIFT		7
-#define SOF_CS42L42_NUM_HDMIDEV_MASK		(GENMASK(9, 7))
-#define SOF_CS42L42_NUM_HDMIDEV(quirk)	\
-	(((quirk) << SOF_CS42L42_NUM_HDMIDEV_SHIFT) & SOF_CS42L42_NUM_HDMIDEV_MASK)
-#define SOF_BT_OFFLOAD_PRESENT			BIT(25)
-#define SOF_CS42L42_SSP_BT_SHIFT		26
-#define SOF_CS42L42_SSP_BT_MASK			(GENMASK(28, 26))
-#define SOF_CS42L42_SSP_BT(quirk)	\
-	(((quirk) << SOF_CS42L42_SSP_BT_SHIFT) & SOF_CS42L42_SSP_BT_MASK)
-=======
->>>>>>> 0c383648
 
 static struct snd_soc_jack_pin jack_pins[] = {
 	{
@@ -55,11 +35,7 @@
 };
 
 /* Default: SSP2 */
-<<<<<<< HEAD
-static unsigned long sof_cs42l42_quirk = SOF_CS42L42_SSP_CODEC(2);
-=======
 static unsigned long sof_cs42l42_quirk = SOF_SSP_PORT_CODEC(2);
->>>>>>> 0c383648
 
 static int sof_cs42l42_init(struct snd_soc_pcm_runtime *rtd)
 {
@@ -204,7 +180,6 @@
 	if (!ctx->amp_link) {
 		dev_err(dev, "amp link not available");
 		return -EINVAL;
-<<<<<<< HEAD
 	}
 
 	/* codec-specific fields for speaker amplifier */
@@ -220,23 +195,6 @@
 		return -EINVAL;
 	}
 
-=======
-	}
-
-	/* codec-specific fields for speaker amplifier */
-	switch (ctx->amp_type) {
-	case CODEC_MAX98357A:
-		max_98357a_dai_link(ctx->amp_link);
-		break;
-	case CODEC_MAX98360A:
-		max_98360a_dai_link(ctx->amp_link);
-		break;
-	default:
-		dev_err(dev, "invalid amp type %d\n", ctx->amp_type);
-		return -EINVAL;
-	}
-
->>>>>>> 0c383648
 	return 0;
 }
 
@@ -253,54 +211,10 @@
 	struct snd_soc_acpi_mach *mach = pdev->dev.platform_data;
 	struct sof_card_private *ctx;
 	int ret;
-<<<<<<< HEAD
-
-	ctx = devm_kzalloc(&pdev->dev, sizeof(*ctx), GFP_KERNEL);
-	if (!ctx)
-		return -ENOMEM;
-=======
->>>>>>> 0c383648
 
 	if (pdev->id_entry && pdev->id_entry->driver_data)
 		sof_cs42l42_quirk = (unsigned long)pdev->id_entry->driver_data;
 
-<<<<<<< HEAD
-	ctx->codec_type = sof_ssp_detect_codec_type(&pdev->dev);
-	ctx->amp_type = sof_ssp_detect_amp_type(&pdev->dev);
-
-	if (soc_intel_is_glk()) {
-		ctx->dmic_be_num = 1;
-		ctx->hdmi_num = 3;
-
-		/* overwrite the DAI link order for GLK boards */
-		ctx->link_order_overwrite = GLK_LINK_ORDER;
-	} else {
-		ctx->dmic_be_num = 2;
-		ctx->hdmi_num = (sof_cs42l42_quirk & SOF_CS42L42_NUM_HDMIDEV_MASK) >>
-			 SOF_CS42L42_NUM_HDMIDEV_SHIFT;
-		/* default number of HDMI DAI's */
-		if (!ctx->hdmi_num)
-			ctx->hdmi_num = 3;
-	}
-
-	if (mach->mach_params.codec_mask & IDISP_CODEC_MASK)
-		ctx->hdmi.idisp_codec = true;
-
-	dev_dbg(&pdev->dev, "sof_cs42l42_quirk = %lx\n", sof_cs42l42_quirk);
-
-	/* port number of peripherals attached to ssp interface */
-	ctx->ssp_bt = (sof_cs42l42_quirk & SOF_CS42L42_SSP_BT_MASK) >>
-			SOF_CS42L42_SSP_BT_SHIFT;
-
-	ctx->ssp_amp = (sof_cs42l42_quirk & SOF_CS42L42_SSP_AMP_MASK) >>
-			SOF_CS42L42_SSP_AMP_SHIFT;
-
-	ctx->ssp_codec = sof_cs42l42_quirk & SOF_CS42L42_SSP_CODEC_MASK;
-
-	if (sof_cs42l42_quirk & SOF_BT_OFFLOAD_PRESENT)
-		ctx->bt_offload_present = true;
-
-=======
 	dev_dbg(&pdev->dev, "sof_cs42l42_quirk = %lx\n", sof_cs42l42_quirk);
 
 	/* initialize ctx with board quirk */
@@ -318,7 +232,6 @@
 	if (mach->mach_params.codec_mask & IDISP_CODEC_MASK)
 		ctx->hdmi.idisp_codec = true;
 
->>>>>>> 0c383648
 	/* update dai_link */
 	ret = sof_card_dai_links_create(&pdev->dev, &sof_audio_card_cs42l42, ctx);
 	if (ret)
@@ -341,23 +254,6 @@
 static const struct platform_device_id board_ids[] = {
 	{
 		.name = "glk_cs4242_mx98357a",
-<<<<<<< HEAD
-		.driver_data = (kernel_ulong_t)(SOF_CS42L42_SSP_CODEC(2) |
-					SOF_CS42L42_SSP_AMP(1)),
-	},
-	{
-		.name = "jsl_cs4242_mx98360a",
-		.driver_data = (kernel_ulong_t)(SOF_CS42L42_SSP_CODEC(0) |
-					SOF_CS42L42_SSP_AMP(1)),
-	},
-	{
-		.name = "adl_mx98360a_cs4242",
-		.driver_data = (kernel_ulong_t)(SOF_CS42L42_SSP_CODEC(0) |
-				SOF_CS42L42_SSP_AMP(1) |
-				SOF_CS42L42_NUM_HDMIDEV(4) |
-				SOF_BT_OFFLOAD_PRESENT |
-				SOF_CS42L42_SSP_BT(2)),
-=======
 		.driver_data = (kernel_ulong_t)(SOF_SSP_PORT_CODEC(2) |
 					SOF_SSP_PORT_AMP(1)),
 	},
@@ -388,7 +284,6 @@
 					SOF_SSP_PORT_AMP(0) |
 					SOF_BT_OFFLOAD_PRESENT |
 					SOF_SSP_PORT_BT_OFFLOAD(1)),
->>>>>>> 0c383648
 	},
 	{ }
 };
@@ -409,9 +304,4 @@
 MODULE_AUTHOR("Brent Lu <brent.lu@intel.com>");
 MODULE_LICENSE("GPL");
 MODULE_IMPORT_NS(SND_SOC_INTEL_SOF_BOARD_HELPERS);
-<<<<<<< HEAD
-MODULE_IMPORT_NS(SND_SOC_INTEL_SOF_MAXIM_COMMON);
-MODULE_IMPORT_NS(SND_SOC_INTEL_SOF_SSP_COMMON);
-=======
-MODULE_IMPORT_NS(SND_SOC_INTEL_SOF_MAXIM_COMMON);
->>>>>>> 0c383648
+MODULE_IMPORT_NS(SND_SOC_INTEL_SOF_MAXIM_COMMON);