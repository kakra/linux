--- conflicted
+++ resolved
@@ -359,16 +359,11 @@
 	/* Set this early since we need to have it for the check below */
 	if (mvm->mld_api_is_used && mvm->nvm_data->sku_cap_11be_enable &&
 	    !iwlwifi_mod_params.disable_11ax &&
-<<<<<<< HEAD
-	    !iwlwifi_mod_params.disable_11be)
-		hw->wiphy->flags |= WIPHY_FLAG_DISABLE_WEXT;
-=======
 	    !iwlwifi_mod_params.disable_11be) {
 		hw->wiphy->flags |= WIPHY_FLAG_DISABLE_WEXT;
 		/* we handle this already earlier, but need it for MLO */
 		ieee80211_hw_set(hw, HANDLES_QUIET_CSA);
 	}
->>>>>>> 0c383648
 
 	/* With MLD FW API, it tracks timing by itself,
 	 * no need for any timing from the host
@@ -1109,17 +1104,12 @@
 	iwl_mvm_te_clear_data(mvm, &mvmvif->time_event_data);
 	spin_unlock_bh(&mvm->time_event_lock);
 
-<<<<<<< HEAD
-	memset(&mvmvif->bf_data, 0, sizeof(mvmvif->bf_data));
-	mvmvif->ap_sta = NULL;
-=======
 	mvmvif->bf_enabled = false;
 	mvmvif->ba_enabled = false;
 	mvmvif->ap_sta = NULL;
 
 	mvmvif->esr_active = false;
 	vif->driver_flags &= ~IEEE80211_VIF_EML_ACTIVE;
->>>>>>> 0c383648
 
 	for_each_mvm_vif_valid_link(mvmvif, link_id) {
 		mvmvif->link[link_id]->ap_sta_id = IWL_MVM_INVALID_STA;
@@ -1517,10 +1507,7 @@
 		u8 ap_sta_id = mvmvif->link[link_id]->ap_sta_id;
 
 		mvmvif->csa_bcn_pending = false;
-<<<<<<< HEAD
-=======
 		mvmvif->csa_blocks_tx = false;
->>>>>>> 0c383648
 		mvmsta = iwl_mvm_sta_from_staid_protected(mvm, ap_sta_id);
 
 		if (WARN_ON(!mvmsta)) {
@@ -1813,12 +1800,6 @@
 				     IEEE80211_VIF_SUPPORTS_CQM_RSSI;
 	}
 
-<<<<<<< HEAD
-	if (vif->p2p || iwl_fw_lookup_cmd_ver(mvm->fw, PHY_CONTEXT_CMD, 1) < 5)
-		vif->driver_flags |= IEEE80211_VIF_IGNORE_OFDMA_WIDER_BW;
-
-=======
->>>>>>> 0c383648
 	if (vif->type == NL80211_IFTYPE_P2P_DEVICE)
 		mvm->p2p_device_vif = vif;
 
@@ -4006,14 +3987,6 @@
 		callbacks->mac_ctxt_changed(mvm, vif, false);
 		iwl_mvm_mei_host_associated(mvm, vif, mvm_sta);
 
-<<<<<<< HEAD
-		/* when client is authorized (AP station marked as such),
-		 * try to enable more links
-		 */
-		if (vif->type == NL80211_IFTYPE_STATION &&
-		    !test_bit(IWL_MVM_STATUS_IN_HW_RESTART, &mvm->status))
-			iwl_mvm_mld_select_links(mvm, vif, false);
-=======
 		memset(&mvmvif->last_esr_exit, 0,
 		       sizeof(mvmvif->last_esr_exit));
 
@@ -4028,7 +4001,6 @@
 		if (vif->type == NL80211_IFTYPE_STATION &&
 		    !test_bit(IWL_MVM_STATUS_IN_HW_RESTART, &mvm->status))
 			iwl_mvm_select_links(mvm, vif);
->>>>>>> 0c383648
 	}
 
 	mvm_sta->authorized = true;
@@ -4076,8 +4048,6 @@
 
 		/* disable beacon filtering */
 		iwl_mvm_disable_beacon_filter(mvm, vif);
-<<<<<<< HEAD
-=======
 
 		wiphy_delayed_work_cancel(mvm->hw->wiphy,
 					  &mvmvif->prevent_esr_done_wk);
@@ -4090,7 +4060,6 @@
 		/* No need for the periodic statistics anymore */
 		if (ieee80211_vif_is_mld(vif) && mvmvif->esr_active)
 			iwl_mvm_request_periodic_system_statistics(mvm, false);
->>>>>>> 0c383648
 	}
 
 	return 0;
@@ -4828,11 +4797,7 @@
 
 	if (fw_ver == IWL_FW_CMD_VER_UNKNOWN) {
 		ret = iwl_mvm_send_aux_roc_cmd(mvm, channel, vif, duration);
-<<<<<<< HEAD
-	} else if (fw_ver == 3) {
-=======
 	} else if (fw_ver >= 3) {
->>>>>>> 0c383648
 		ret = iwl_mvm_roc_add_cmd(mvm, channel, vif, duration,
 					  ROC_ACTIVITY_HOTSPOT);
 	} else {
@@ -5624,11 +5589,7 @@
 	if (chsw->block_tx)
 		iwl_mvm_csa_client_absent(mvm, vif);
 
-<<<<<<< HEAD
-	if (mvmvif->bf_data.bf_enabled) {
-=======
 	if (mvmvif->bf_enabled) {
->>>>>>> 0c383648
 		int ret = iwl_mvm_disable_beacon_filter(mvm, vif);
 
 		if (ret)
@@ -5899,8 +5860,6 @@
 		return;
 	}
 
-<<<<<<< HEAD
-=======
 	if (!drop && hweight16(vif->active_links) <= 1) {
 		int link_id = vif->active_links ? __ffs(vif->active_links) : 0;
 		struct ieee80211_bss_conf *link_conf;
@@ -5913,7 +5872,6 @@
 			drop = true;
 	}
 
->>>>>>> 0c383648
 	/* Make sure we're done with the deferred traffic before flushing */
 	flush_work(&mvm->add_stream_wk);
 
@@ -5971,13 +5929,6 @@
 		mvm_link_sta = rcu_dereference_protected(mvmsta->link[link_id],
 							 lockdep_is_held(&mvm->mutex));
 		if (!mvm_link_sta)
-<<<<<<< HEAD
-			continue;
-
-		if (iwl_mvm_flush_sta(mvm, mvm_link_sta->sta_id,
-				      mvmsta->tfd_queue_msk))
-			IWL_ERR(mvm, "flush request fail\n");
-=======
 			continue;
 
 		if (iwl_mvm_flush_sta(mvm, mvm_link_sta->sta_id,
@@ -6036,7 +5987,6 @@
 			ret = 0;
 			goto out;
 		}
->>>>>>> 0c383648
 	}
 
 	ret = -ENOENT;
@@ -6462,17 +6412,9 @@
 	if (sync) {
 		lockdep_assert_held(&mvm->mutex);
 		ret = wait_event_timeout(mvm->rx_sync_waitq,
-<<<<<<< HEAD
-					 READ_ONCE(mvm->queue_sync_state) == 0 ||
-					 iwl_mvm_is_radio_hw_killed(mvm),
-					 SYNC_RX_QUEUE_TIMEOUT);
-		WARN_ONCE(!ret && !iwl_mvm_is_radio_hw_killed(mvm),
-			  "queue sync: failed to sync, state is 0x%lx, cookie %d\n",
-=======
 					 READ_ONCE(mvm->queue_sync_state) == 0,
 					 SYNC_RX_QUEUE_TIMEOUT);
 		WARN_ONCE(!ret, "queue sync: failed to sync, state is 0x%lx, cookie %d\n",
->>>>>>> 0c383648
 			  mvm->queue_sync_state,
 			  mvm->queue_sync_cookie);
 	}
