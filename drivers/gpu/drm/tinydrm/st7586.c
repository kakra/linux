// SPDX-License-Identifier: GPL-2.0-or-later
/*
 * DRM driver for Sitronix ST7586 panels
 *
 * Copyright 2017 David Lechner <david@lechnology.com>
 */

#include <linux/delay.h>
#include <linux/dma-buf.h>
#include <linux/gpio/consumer.h>
#include <linux/module.h>
#include <linux/property.h>
#include <linux/spi/spi.h>
#include <video/mipi_display.h>

<<<<<<< HEAD
#include <drm/drm_damage_helper.h>
#include <drm/drm_drv.h>
#include <drm/drm_fb_cma_helper.h>
=======
#include <drm/drm_atomic_helper.h>
#include <drm/drm_damage_helper.h>
#include <drm/drm_drv.h>
#include <drm/drm_fb_cma_helper.h>
#include <drm/drm_fb_helper.h>
#include <drm/drm_format_helper.h>
>>>>>>> 0ecfebd2
#include <drm/drm_gem_cma_helper.h>
#include <drm/drm_gem_framebuffer_helper.h>
#include <drm/drm_rect.h>
#include <drm/drm_vblank.h>
#include <drm/tinydrm/mipi-dbi.h>
#include <drm/tinydrm/tinydrm-helpers.h>

/* controller-specific commands */
#define ST7586_DISP_MODE_GRAY	0x38
#define ST7586_DISP_MODE_MONO	0x39
#define ST7586_ENABLE_DDRAM	0x3a
#define ST7586_SET_DISP_DUTY	0xb0
#define ST7586_SET_PART_DISP	0xb4
#define ST7586_SET_NLINE_INV	0xb5
#define ST7586_SET_VOP		0xc0
#define ST7586_SET_BIAS_SYSTEM	0xc3
#define ST7586_SET_BOOST_LEVEL	0xc4
#define ST7586_SET_VOP_OFFSET	0xc7
#define ST7586_ENABLE_ANALOG	0xd0
#define ST7586_AUTO_READ_CTRL	0xd7
#define ST7586_OTP_RW_CTRL	0xe0
#define ST7586_OTP_CTRL_OUT	0xe1
#define ST7586_OTP_READ		0xe3

#define ST7586_DISP_CTRL_MX	BIT(6)
#define ST7586_DISP_CTRL_MY	BIT(7)

/*
 * The ST7586 controller has an unusual pixel format where 2bpp grayscale is
 * packed 3 pixels per byte with the first two pixels using 3 bits and the 3rd
 * pixel using only 2 bits.
 *
 * |  D7  |  D6  |  D5  ||      |      || 2bpp |
 * | (D4) | (D3) | (D2) ||  D1  |  D0  || GRAY |
 * +------+------+------++------+------++------+
 * |  1   |  1   |  1   ||  1   |  1   || 0  0 | black
 * |  1   |  0   |  0   ||  1   |  0   || 0  1 | dark gray
 * |  0   |  1   |  0   ||  0   |  1   || 1  0 | light gray
 * |  0   |  0   |  0   ||  0   |  0   || 1  1 | white
 */

static const u8 st7586_lookup[] = { 0x7, 0x4, 0x2, 0x0 };

static void st7586_xrgb8888_to_gray332(u8 *dst, void *vaddr,
				       struct drm_framebuffer *fb,
				       struct drm_rect *clip)
{
	size_t len = (clip->x2 - clip->x1) * (clip->y2 - clip->y1);
	unsigned int x, y;
	u8 *src, *buf, val;

	buf = kmalloc(len, GFP_KERNEL);
	if (!buf)
		return;

	drm_fb_xrgb8888_to_gray8(buf, vaddr, fb, clip);
	src = buf;

	for (y = clip->y1; y < clip->y2; y++) {
		for (x = clip->x1; x < clip->x2; x += 3) {
			val = st7586_lookup[*src++ >> 6] << 5;
			val |= st7586_lookup[*src++ >> 6] << 2;
			val |= st7586_lookup[*src++ >> 6] >> 1;
			*dst++ = val;
		}
	}

	kfree(buf);
}

static int st7586_buf_copy(void *dst, struct drm_framebuffer *fb,
			   struct drm_rect *clip)
{
	struct drm_gem_cma_object *cma_obj = drm_fb_cma_get_gem_obj(fb, 0);
	struct dma_buf_attachment *import_attach = cma_obj->base.import_attach;
	void *src = cma_obj->vaddr;
	int ret = 0;

	if (import_attach) {
		ret = dma_buf_begin_cpu_access(import_attach->dmabuf,
					       DMA_FROM_DEVICE);
		if (ret)
			return ret;
	}

	st7586_xrgb8888_to_gray332(dst, src, fb, clip);

	if (import_attach)
		ret = dma_buf_end_cpu_access(import_attach->dmabuf,
					     DMA_FROM_DEVICE);

	return ret;
}

static void st7586_fb_dirty(struct drm_framebuffer *fb, struct drm_rect *rect)
{
<<<<<<< HEAD
	struct tinydrm_device *tdev = fb->dev->dev_private;
	struct mipi_dbi *mipi = mipi_dbi_from_tinydrm(tdev);
	int start, end;
	int ret = 0;

	if (!mipi->enabled)
		return;
=======
	struct mipi_dbi *mipi = drm_to_mipi_dbi(fb->dev);
	int start, end, idx, ret = 0;

	if (!mipi->enabled)
		return;

	if (!drm_dev_enter(fb->dev, &idx))
		return;
>>>>>>> 0ecfebd2

	/* 3 pixels per byte, so grow clip to nearest multiple of 3 */
	rect->x1 = rounddown(rect->x1, 3);
	rect->x2 = roundup(rect->x2, 3);

	DRM_DEBUG_KMS("Flushing [FB:%d] " DRM_RECT_FMT "\n", fb->base.id, DRM_RECT_ARG(rect));

	ret = st7586_buf_copy(mipi->tx_buf, fb, rect);
	if (ret)
		goto err_msg;

	/* Pixels are packed 3 per byte */
	start = rect->x1 / 3;
	end = rect->x2 / 3;

	mipi_dbi_command(mipi, MIPI_DCS_SET_COLUMN_ADDRESS,
			 (start >> 8) & 0xFF, start & 0xFF,
			 (end >> 8) & 0xFF, (end - 1) & 0xFF);
	mipi_dbi_command(mipi, MIPI_DCS_SET_PAGE_ADDRESS,
			 (rect->y1 >> 8) & 0xFF, rect->y1 & 0xFF,
			 (rect->y2 >> 8) & 0xFF, (rect->y2 - 1) & 0xFF);

	ret = mipi_dbi_command_buf(mipi, MIPI_DCS_WRITE_MEMORY_START,
				   (u8 *)mipi->tx_buf,
				   (end - start) * (rect->y2 - rect->y1));
err_msg:
	if (ret)
		dev_err_once(fb->dev->dev, "Failed to update display %d\n", ret);
<<<<<<< HEAD
=======

	drm_dev_exit(idx);
>>>>>>> 0ecfebd2
}

static void st7586_pipe_update(struct drm_simple_display_pipe *pipe,
			       struct drm_plane_state *old_state)
{
	struct drm_plane_state *state = pipe->plane.state;
	struct drm_crtc *crtc = &pipe->crtc;
	struct drm_rect rect;

	if (drm_atomic_helper_damage_merged(old_state, state, &rect))
		st7586_fb_dirty(state->fb, &rect);

	if (crtc->state->event) {
		spin_lock_irq(&crtc->dev->event_lock);
		drm_crtc_send_vblank_event(crtc, crtc->state->event);
		spin_unlock_irq(&crtc->dev->event_lock);
		crtc->state->event = NULL;
	}
}

static void st7586_pipe_enable(struct drm_simple_display_pipe *pipe,
			       struct drm_crtc_state *crtc_state,
			       struct drm_plane_state *plane_state)
{
<<<<<<< HEAD
	struct tinydrm_device *tdev = pipe_to_tinydrm(pipe);
	struct mipi_dbi *mipi = mipi_dbi_from_tinydrm(tdev);
=======
	struct mipi_dbi *mipi = drm_to_mipi_dbi(pipe->crtc.dev);
>>>>>>> 0ecfebd2
	struct drm_framebuffer *fb = plane_state->fb;
	struct drm_rect rect = {
		.x1 = 0,
		.x2 = fb->width,
		.y1 = 0,
		.y2 = fb->height,
	};
<<<<<<< HEAD
	int ret;
=======
	int idx, ret;
>>>>>>> 0ecfebd2
	u8 addr_mode;

	if (!drm_dev_enter(pipe->crtc.dev, &idx))
		return;

	DRM_DEBUG_KMS("\n");

	ret = mipi_dbi_poweron_reset(mipi);
	if (ret)
		goto out_exit;

	mipi_dbi_command(mipi, ST7586_AUTO_READ_CTRL, 0x9f);
	mipi_dbi_command(mipi, ST7586_OTP_RW_CTRL, 0x00);

	msleep(10);

	mipi_dbi_command(mipi, ST7586_OTP_READ);

	msleep(20);

	mipi_dbi_command(mipi, ST7586_OTP_CTRL_OUT);
	mipi_dbi_command(mipi, MIPI_DCS_EXIT_SLEEP_MODE);
	mipi_dbi_command(mipi, MIPI_DCS_SET_DISPLAY_OFF);

	msleep(50);

	mipi_dbi_command(mipi, ST7586_SET_VOP_OFFSET, 0x00);
	mipi_dbi_command(mipi, ST7586_SET_VOP, 0xe3, 0x00);
	mipi_dbi_command(mipi, ST7586_SET_BIAS_SYSTEM, 0x02);
	mipi_dbi_command(mipi, ST7586_SET_BOOST_LEVEL, 0x04);
	mipi_dbi_command(mipi, ST7586_ENABLE_ANALOG, 0x1d);
	mipi_dbi_command(mipi, ST7586_SET_NLINE_INV, 0x00);
	mipi_dbi_command(mipi, ST7586_DISP_MODE_GRAY);
	mipi_dbi_command(mipi, ST7586_ENABLE_DDRAM, 0x02);

	switch (mipi->rotation) {
	default:
		addr_mode = 0x00;
		break;
	case 90:
		addr_mode = ST7586_DISP_CTRL_MY;
		break;
	case 180:
		addr_mode = ST7586_DISP_CTRL_MX | ST7586_DISP_CTRL_MY;
		break;
	case 270:
		addr_mode = ST7586_DISP_CTRL_MX;
		break;
	}
	mipi_dbi_command(mipi, MIPI_DCS_SET_ADDRESS_MODE, addr_mode);

	mipi_dbi_command(mipi, ST7586_SET_DISP_DUTY, 0x7f);
	mipi_dbi_command(mipi, ST7586_SET_PART_DISP, 0xa0);
	mipi_dbi_command(mipi, MIPI_DCS_SET_PARTIAL_AREA, 0x00, 0x00, 0x00, 0x77);
	mipi_dbi_command(mipi, MIPI_DCS_EXIT_INVERT_MODE);

	msleep(100);

	mipi->enabled = true;
	st7586_fb_dirty(fb, &rect);

	mipi_dbi_command(mipi, MIPI_DCS_SET_DISPLAY_ON);
<<<<<<< HEAD
=======
out_exit:
	drm_dev_exit(idx);
>>>>>>> 0ecfebd2
}

static void st7586_pipe_disable(struct drm_simple_display_pipe *pipe)
{
	struct mipi_dbi *mipi = drm_to_mipi_dbi(pipe->crtc.dev);

	/*
	 * This callback is not protected by drm_dev_enter/exit since we want to
	 * turn off the display on regular driver unload. It's highly unlikely
	 * that the underlying SPI controller is gone should this be called after
	 * unplug.
	 */

	DRM_DEBUG_KMS("\n");

	if (!mipi->enabled)
		return;

	mipi_dbi_command(mipi, MIPI_DCS_SET_DISPLAY_OFF);
	mipi->enabled = false;
}

static const u32 st7586_formats[] = {
	DRM_FORMAT_XRGB8888,
};

<<<<<<< HEAD
static int st7586_init(struct device *dev, struct mipi_dbi *mipi,
		const struct drm_simple_display_pipe_funcs *pipe_funcs,
		struct drm_driver *driver, const struct drm_display_mode *mode,
		unsigned int rotation)
{
	size_t bufsize = (mode->vdisplay + 2) / 3 * mode->hdisplay;
	struct tinydrm_device *tdev = &mipi->tinydrm;
	int ret;

	mutex_init(&mipi->cmdlock);

	mipi->tx_buf = devm_kmalloc(dev, bufsize, GFP_KERNEL);
	if (!mipi->tx_buf)
		return -ENOMEM;

	ret = devm_tinydrm_init(dev, tdev, driver);
	if (ret)
		return ret;

	ret = tinydrm_display_pipe_init(tdev, pipe_funcs,
					DRM_MODE_CONNECTOR_VIRTUAL,
					st7586_formats,
					ARRAY_SIZE(st7586_formats),
					mode, rotation);
	if (ret)
		return ret;

	drm_plane_enable_fb_damage_clips(&tdev->pipe.plane);

	tdev->drm->mode_config.preferred_depth = 32;
	mipi->rotation = rotation;

	drm_mode_config_reset(tdev->drm);

	DRM_DEBUG_KMS("preferred_depth=%u, rotation = %u\n",
		      tdev->drm->mode_config.preferred_depth, rotation);

	return 0;
}

=======
>>>>>>> 0ecfebd2
static const struct drm_simple_display_pipe_funcs st7586_pipe_funcs = {
	.enable		= st7586_pipe_enable,
	.disable	= st7586_pipe_disable,
	.update		= st7586_pipe_update,
	.prepare_fb	= drm_gem_fb_simple_display_pipe_prepare_fb,
};

static const struct drm_mode_config_funcs st7586_mode_config_funcs = {
	.fb_create = drm_gem_fb_create_with_dirty,
	.atomic_check = drm_atomic_helper_check,
	.atomic_commit = drm_atomic_helper_commit,
};

static const struct drm_display_mode st7586_mode = {
	DRM_SIMPLE_MODE(178, 128, 37, 27),
};

DEFINE_DRM_GEM_CMA_FOPS(st7586_fops);

static struct drm_driver st7586_driver = {
	.driver_features	= DRIVER_GEM | DRIVER_MODESET | DRIVER_PRIME |
				  DRIVER_ATOMIC,
	.fops			= &st7586_fops,
<<<<<<< HEAD
=======
	.release		= mipi_dbi_release,
>>>>>>> 0ecfebd2
	DRM_GEM_CMA_VMAP_DRIVER_OPS,
	.debugfs_init		= mipi_dbi_debugfs_init,
	.name			= "st7586",
	.desc			= "Sitronix ST7586",
	.date			= "20170801",
	.major			= 1,
	.minor			= 0,
};

static const struct of_device_id st7586_of_match[] = {
	{ .compatible = "lego,ev3-lcd" },
	{},
};
MODULE_DEVICE_TABLE(of, st7586_of_match);

static const struct spi_device_id st7586_id[] = {
	{ "ev3-lcd", 0 },
	{ },
};
MODULE_DEVICE_TABLE(spi, st7586_id);

static int st7586_probe(struct spi_device *spi)
{
	struct device *dev = &spi->dev;
	struct drm_device *drm;
	struct mipi_dbi *mipi;
	struct gpio_desc *a0;
	u32 rotation = 0;
	size_t bufsize;
	int ret;

	mipi = kzalloc(sizeof(*mipi), GFP_KERNEL);
	if (!mipi)
		return -ENOMEM;

	drm = &mipi->drm;
	ret = devm_drm_dev_init(dev, drm, &st7586_driver);
	if (ret) {
		kfree(mipi);
		return ret;
	}

	drm_mode_config_init(drm);
	drm->mode_config.preferred_depth = 32;
	drm->mode_config.funcs = &st7586_mode_config_funcs;

	mutex_init(&mipi->cmdlock);

	bufsize = (st7586_mode.vdisplay + 2) / 3 * st7586_mode.hdisplay;
	mipi->tx_buf = devm_kmalloc(dev, bufsize, GFP_KERNEL);
	if (!mipi->tx_buf)
		return -ENOMEM;

	mipi->reset = devm_gpiod_get(dev, "reset", GPIOD_OUT_HIGH);
	if (IS_ERR(mipi->reset)) {
		DRM_DEV_ERROR(dev, "Failed to get gpio 'reset'\n");
		return PTR_ERR(mipi->reset);
	}

	a0 = devm_gpiod_get(dev, "a0", GPIOD_OUT_LOW);
	if (IS_ERR(a0)) {
		DRM_DEV_ERROR(dev, "Failed to get gpio 'a0'\n");
		return PTR_ERR(a0);
	}

	device_property_read_u32(dev, "rotation", &rotation);
	mipi->rotation = rotation;

	ret = mipi_dbi_spi_init(spi, mipi, a0);
	if (ret)
		return ret;

	/* Cannot read from this controller via SPI */
	mipi->read_commands = NULL;

	/*
	 * we are using 8-bit data, so we are not actually swapping anything,
	 * but setting mipi->swap_bytes makes mipi_dbi_typec3_command() do the
	 * right thing and not use 16-bit transfers (which results in swapped
	 * bytes on little-endian systems and causes out of order data to be
	 * sent to the display).
	 */
	mipi->swap_bytes = true;

	ret = tinydrm_display_pipe_init(drm, &mipi->pipe, &st7586_pipe_funcs,
					DRM_MODE_CONNECTOR_VIRTUAL,
					st7586_formats, ARRAY_SIZE(st7586_formats),
					&st7586_mode, rotation);
	if (ret)
		return ret;

	drm_plane_enable_fb_damage_clips(&mipi->pipe.plane);

	drm_mode_config_reset(drm);

	ret = drm_dev_register(drm, 0);
	if (ret)
		return ret;

	spi_set_drvdata(spi, drm);

	DRM_DEBUG_KMS("preferred_depth=%u, rotation = %u\n",
		      drm->mode_config.preferred_depth, rotation);

	drm_fbdev_generic_setup(drm, 0);

	return 0;
}

static int st7586_remove(struct spi_device *spi)
{
	struct drm_device *drm = spi_get_drvdata(spi);

	drm_dev_unplug(drm);
	drm_atomic_helper_shutdown(drm);

	return 0;
}

static void st7586_shutdown(struct spi_device *spi)
{
	drm_atomic_helper_shutdown(spi_get_drvdata(spi));
}

static struct spi_driver st7586_spi_driver = {
	.driver = {
		.name = "st7586",
		.owner = THIS_MODULE,
		.of_match_table = st7586_of_match,
	},
	.id_table = st7586_id,
	.probe = st7586_probe,
	.remove = st7586_remove,
	.shutdown = st7586_shutdown,
};
module_spi_driver(st7586_spi_driver);

MODULE_DESCRIPTION("Sitronix ST7586 DRM driver");
MODULE_AUTHOR("David Lechner <david@lechnology.com>");
MODULE_LICENSE("GPL");<|MERGE_RESOLUTION|>--- conflicted
+++ resolved
@@ -13,18 +13,12 @@
 #include <linux/spi/spi.h>
 #include <video/mipi_display.h>
 
-<<<<<<< HEAD
-#include <drm/drm_damage_helper.h>
-#include <drm/drm_drv.h>
-#include <drm/drm_fb_cma_helper.h>
-=======
 #include <drm/drm_atomic_helper.h>
 #include <drm/drm_damage_helper.h>
 #include <drm/drm_drv.h>
 #include <drm/drm_fb_cma_helper.h>
 #include <drm/drm_fb_helper.h>
 #include <drm/drm_format_helper.h>
->>>>>>> 0ecfebd2
 #include <drm/drm_gem_cma_helper.h>
 #include <drm/drm_gem_framebuffer_helper.h>
 #include <drm/drm_rect.h>
@@ -121,24 +115,14 @@
 
 static void st7586_fb_dirty(struct drm_framebuffer *fb, struct drm_rect *rect)
 {
-<<<<<<< HEAD
-	struct tinydrm_device *tdev = fb->dev->dev_private;
-	struct mipi_dbi *mipi = mipi_dbi_from_tinydrm(tdev);
-	int start, end;
-	int ret = 0;
+	struct mipi_dbi *mipi = drm_to_mipi_dbi(fb->dev);
+	int start, end, idx, ret = 0;
 
 	if (!mipi->enabled)
 		return;
-=======
-	struct mipi_dbi *mipi = drm_to_mipi_dbi(fb->dev);
-	int start, end, idx, ret = 0;
-
-	if (!mipi->enabled)
-		return;
 
 	if (!drm_dev_enter(fb->dev, &idx))
 		return;
->>>>>>> 0ecfebd2
 
 	/* 3 pixels per byte, so grow clip to nearest multiple of 3 */
 	rect->x1 = rounddown(rect->x1, 3);
@@ -167,11 +151,8 @@
 err_msg:
 	if (ret)
 		dev_err_once(fb->dev->dev, "Failed to update display %d\n", ret);
-<<<<<<< HEAD
-=======
 
 	drm_dev_exit(idx);
->>>>>>> 0ecfebd2
 }
 
 static void st7586_pipe_update(struct drm_simple_display_pipe *pipe,
@@ -196,12 +177,7 @@
 			       struct drm_crtc_state *crtc_state,
 			       struct drm_plane_state *plane_state)
 {
-<<<<<<< HEAD
-	struct tinydrm_device *tdev = pipe_to_tinydrm(pipe);
-	struct mipi_dbi *mipi = mipi_dbi_from_tinydrm(tdev);
-=======
 	struct mipi_dbi *mipi = drm_to_mipi_dbi(pipe->crtc.dev);
->>>>>>> 0ecfebd2
 	struct drm_framebuffer *fb = plane_state->fb;
 	struct drm_rect rect = {
 		.x1 = 0,
@@ -209,11 +185,7 @@
 		.y1 = 0,
 		.y2 = fb->height,
 	};
-<<<<<<< HEAD
-	int ret;
-=======
 	int idx, ret;
->>>>>>> 0ecfebd2
 	u8 addr_mode;
 
 	if (!drm_dev_enter(pipe->crtc.dev, &idx))
@@ -276,11 +248,8 @@
 	st7586_fb_dirty(fb, &rect);
 
 	mipi_dbi_command(mipi, MIPI_DCS_SET_DISPLAY_ON);
-<<<<<<< HEAD
-=======
 out_exit:
 	drm_dev_exit(idx);
->>>>>>> 0ecfebd2
 }
 
 static void st7586_pipe_disable(struct drm_simple_display_pipe *pipe)
@@ -307,49 +276,6 @@
 	DRM_FORMAT_XRGB8888,
 };
 
-<<<<<<< HEAD
-static int st7586_init(struct device *dev, struct mipi_dbi *mipi,
-		const struct drm_simple_display_pipe_funcs *pipe_funcs,
-		struct drm_driver *driver, const struct drm_display_mode *mode,
-		unsigned int rotation)
-{
-	size_t bufsize = (mode->vdisplay + 2) / 3 * mode->hdisplay;
-	struct tinydrm_device *tdev = &mipi->tinydrm;
-	int ret;
-
-	mutex_init(&mipi->cmdlock);
-
-	mipi->tx_buf = devm_kmalloc(dev, bufsize, GFP_KERNEL);
-	if (!mipi->tx_buf)
-		return -ENOMEM;
-
-	ret = devm_tinydrm_init(dev, tdev, driver);
-	if (ret)
-		return ret;
-
-	ret = tinydrm_display_pipe_init(tdev, pipe_funcs,
-					DRM_MODE_CONNECTOR_VIRTUAL,
-					st7586_formats,
-					ARRAY_SIZE(st7586_formats),
-					mode, rotation);
-	if (ret)
-		return ret;
-
-	drm_plane_enable_fb_damage_clips(&tdev->pipe.plane);
-
-	tdev->drm->mode_config.preferred_depth = 32;
-	mipi->rotation = rotation;
-
-	drm_mode_config_reset(tdev->drm);
-
-	DRM_DEBUG_KMS("preferred_depth=%u, rotation = %u\n",
-		      tdev->drm->mode_config.preferred_depth, rotation);
-
-	return 0;
-}
-
-=======
->>>>>>> 0ecfebd2
 static const struct drm_simple_display_pipe_funcs st7586_pipe_funcs = {
 	.enable		= st7586_pipe_enable,
 	.disable	= st7586_pipe_disable,
@@ -373,10 +299,7 @@
 	.driver_features	= DRIVER_GEM | DRIVER_MODESET | DRIVER_PRIME |
 				  DRIVER_ATOMIC,
 	.fops			= &st7586_fops,
-<<<<<<< HEAD
-=======
 	.release		= mipi_dbi_release,
->>>>>>> 0ecfebd2
 	DRM_GEM_CMA_VMAP_DRIVER_OPS,
 	.debugfs_init		= mipi_dbi_debugfs_init,
 	.name			= "st7586",
