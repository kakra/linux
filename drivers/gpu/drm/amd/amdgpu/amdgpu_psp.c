--- conflicted
+++ resolved
@@ -332,10 +332,7 @@
 		break;
 	case IP_VERSION(13, 0, 2):
 		ret = psp_init_cap_microcode(psp, "aldebaran");
-<<<<<<< HEAD
-=======
 		ret &= psp_init_ta_microcode(psp, "aldebaran");
->>>>>>> 88084a3d
 		break;
 	default:
 		BUG();
@@ -373,8 +370,6 @@
 		!adev->gmc.xgmi.connected_to_cpu &&
 			adev->ip_versions[MP0_HWIP][0] == IP_VERSION(13, 0, 2);
 
-<<<<<<< HEAD
-=======
 	memset(&scpm_entry, 0, sizeof(scpm_entry));
 	if ((psp_get_runtime_db_entry(adev,
 				PSP_RUNTIME_ENTRY_TYPE_PPTABLE_ERR_STATUS,
@@ -389,7 +384,6 @@
 
 	/* TODO: stop gpu driver services and print alarm if scpm is enabled with error status */
 
->>>>>>> 88084a3d
 	memset(&boot_cfg_entry, 0, sizeof(boot_cfg_entry));
 	if (psp_get_runtime_db_entry(adev,
 				PSP_RUNTIME_ENTRY_TYPE_BOOT_CONFIG,
@@ -636,18 +630,11 @@
 		DRM_WARN("psp gfx command %s(0x%X) failed and response status is (0x%X)\n",
 			 psp_gfx_cmd_name(psp->cmd_buf_mem->cmd_id), psp->cmd_buf_mem->cmd_id,
 			 psp->cmd_buf_mem->resp.status);
-<<<<<<< HEAD
-		/* If we load CAP FW, PSP must return 0 under SRIOV
-		 * also return failure in case of timeout
-		 */
-		if ((ucode && (ucode->ucode_id == AMDGPU_UCODE_ID_CAP)) || !timeout) {
-=======
 		/* If any firmware (including CAP) load fails under SRIOV, it should
 		 * return failure to stop the VF from initializing.
 		 * Also return failure in case of timeout
 		 */
 		if ((ucode && amdgpu_sriov_vf(psp->adev)) || !timeout) {
->>>>>>> 88084a3d
 			ret = -EINVAL;
 			goto exit;
 		}
