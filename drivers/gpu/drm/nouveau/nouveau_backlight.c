--- conflicted
+++ resolved
@@ -225,17 +225,10 @@
 	struct nouveau_backlight *bl;
 	struct nouveau_encoder *nv_encoder = NULL;
 	struct nvif_device *device = &drm->client.device;
-<<<<<<< HEAD
-	struct drm_connector *connector;
-	struct drm_connector_list_iter conn_iter;
-
-	INIT_LIST_HEAD(&drm->bl_connectors);
-=======
 	char backlight_name[BL_NAME_SIZE];
 	struct backlight_properties props = {0};
 	const struct backlight_ops *ops;
 	int ret;
->>>>>>> f9885ef8
 
 	if (apple_gmux_present()) {
 		NV_INFO_ONCE(drm, "Apple GMUX detected: not registering Nouveau backlight interface\n");
@@ -280,27 +273,6 @@
 		goto fail_alloc;
 	}
 
-<<<<<<< HEAD
-	drm_connector_list_iter_begin(dev, &conn_iter);
-	drm_for_each_connector_iter(connector, &conn_iter) {
-		if (connector->connector_type != DRM_MODE_CONNECTOR_LVDS &&
-		    connector->connector_type != DRM_MODE_CONNECTOR_eDP)
-			continue;
-
-		switch (device->info.family) {
-		case NV_DEVICE_INFO_V0_CURIE:
-			return nv40_backlight_init(connector);
-		case NV_DEVICE_INFO_V0_TESLA:
-		case NV_DEVICE_INFO_V0_FERMI:
-		case NV_DEVICE_INFO_V0_KEPLER:
-		case NV_DEVICE_INFO_V0_MAXWELL:
-			return nv50_backlight_init(connector);
-		default:
-			break;
-		}
-	}
-	drm_connector_list_iter_end(&conn_iter);
-=======
 	bl->dev = backlight_device_register(backlight_name, connector->kdev,
 					    nv_encoder, ops, &props);
 	if (IS_ERR(bl->dev)) {
@@ -313,7 +285,6 @@
 	nouveau_connector(connector)->backlight = bl;
 	bl->dev->props.brightness = bl->dev->ops->get_brightness(bl->dev);
 	backlight_update_status(bl->dev);
->>>>>>> f9885ef8
 
 	return 0;
 
