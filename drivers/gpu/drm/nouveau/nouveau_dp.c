/*
 * Copyright 2009 Red Hat Inc.
 *
 * Permission is hereby granted, free of charge, to any person obtaining a
 * copy of this software and associated documentation files (the "Software"),
 * to deal in the Software without restriction, including without limitation
 * the rights to use, copy, modify, merge, publish, distribute, sublicense,
 * and/or sell copies of the Software, and to permit persons to whom the
 * Software is furnished to do so, subject to the following conditions:
 *
 * The above copyright notice and this permission notice shall be included in
 * all copies or substantial portions of the Software.
 *
 * THE SOFTWARE IS PROVIDED "AS IS", WITHOUT WARRANTY OF ANY KIND, EXPRESS OR
 * IMPLIED, INCLUDING BUT NOT LIMITED TO THE WARRANTIES OF MERCHANTABILITY,
 * FITNESS FOR A PARTICULAR PURPOSE AND NONINFRINGEMENT.  IN NO EVENT SHALL
 * THE COPYRIGHT HOLDER(S) OR AUTHOR(S) BE LIABLE FOR ANY CLAIM, DAMAGES OR
 * OTHER LIABILITY, WHETHER IN AN ACTION OF CONTRACT, TORT OR OTHERWISE,
 * ARISING FROM, OUT OF OR IN CONNECTION WITH THE SOFTWARE OR THE USE OR
 * OTHER DEALINGS IN THE SOFTWARE.
 *
 * Authors: Ben Skeggs
 */

<<<<<<< HEAD
#include <drm/dp/drm_dp_helper.h>
=======
#include <drm/display/drm_dp_helper.h>
>>>>>>> 88084a3d

#include "nouveau_drv.h"
#include "nouveau_connector.h"
#include "nouveau_encoder.h"
#include "nouveau_crtc.h"

#include <nvif/class.h>
#include <nvif/cl5070.h>

MODULE_PARM_DESC(mst, "Enable DisplayPort multi-stream (default: enabled)");
static int nouveau_mst = 1;
module_param_named(mst, nouveau_mst, int, 0400);

static bool
nouveau_dp_has_sink_count(struct drm_connector *connector,
			  struct nouveau_encoder *outp)
{
	return drm_dp_read_sink_count_cap(connector, outp->dp.dpcd, &outp->dp.desc);
}

static enum drm_connector_status
nouveau_dp_probe_dpcd(struct nouveau_connector *nv_connector,
		      struct nouveau_encoder *outp)
{
	struct drm_connector *connector = &nv_connector->base;
	struct drm_dp_aux *aux = &nv_connector->aux;
	struct nv50_mstm *mstm = NULL;
	enum drm_connector_status status = connector_status_disconnected;
	int ret;
	u8 *dpcd = outp->dp.dpcd;

	ret = drm_dp_read_dpcd_caps(aux, dpcd);
	if (ret < 0)
		goto out;

	ret = drm_dp_read_desc(aux, &outp->dp.desc, drm_dp_is_branch(dpcd));
	if (ret < 0)
		goto out;

	if (nouveau_mst) {
		mstm = outp->dp.mstm;
		if (mstm)
			mstm->can_mst = drm_dp_read_mst_cap(aux, dpcd);
	}

	if (nouveau_dp_has_sink_count(connector, outp)) {
		ret = drm_dp_read_sink_count(aux);
		if (ret < 0)
			goto out;

		outp->dp.sink_count = ret;

		/*
		 * Dongle connected, but no display. Don't bother reading
		 * downstream port info
		 */
		if (!outp->dp.sink_count)
			return connector_status_disconnected;
	}

	ret = drm_dp_read_downstream_info(aux, dpcd,
					  outp->dp.downstream_ports);
	if (ret < 0)
		goto out;

	status = connector_status_connected;
out:
	if (status != connector_status_connected) {
		/* Clear any cached info */
		outp->dp.sink_count = 0;
	}
	return status;
}

int
nouveau_dp_detect(struct nouveau_connector *nv_connector,
		  struct nouveau_encoder *nv_encoder)
{
	struct drm_device *dev = nv_encoder->base.base.dev;
	struct nouveau_drm *drm = nouveau_drm(dev);
	struct drm_connector *connector = &nv_connector->base;
	struct nv50_mstm *mstm = nv_encoder->dp.mstm;
	enum drm_connector_status status;
	u8 *dpcd = nv_encoder->dp.dpcd;
	int ret = NOUVEAU_DP_NONE;

	/* If we've already read the DPCD on an eDP device, we don't need to
	 * reread it as it won't change
	 */
	if (connector->connector_type == DRM_MODE_CONNECTOR_eDP &&
	    dpcd[DP_DPCD_REV] != 0)
		return NOUVEAU_DP_SST;

	mutex_lock(&nv_encoder->dp.hpd_irq_lock);
	if (mstm) {
		/* If we're not ready to handle MST state changes yet, just
		 * report the last status of the connector. We'll reprobe it
		 * once we've resumed.
		 */
		if (mstm->suspended) {
			if (mstm->is_mst)
				ret = NOUVEAU_DP_MST;
			else if (connector->status ==
				 connector_status_connected)
				ret = NOUVEAU_DP_SST;

			goto out;
		}
	}

	status = nouveau_dp_probe_dpcd(nv_connector, nv_encoder);
	if (status == connector_status_disconnected)
		goto out;

	/* If we're in MST mode, we're done here */
	if (mstm && mstm->can_mst && mstm->is_mst) {
		ret = NOUVEAU_DP_MST;
		goto out;
	}

	nv_encoder->dp.link_bw = 27000 * dpcd[DP_MAX_LINK_RATE];
	nv_encoder->dp.link_nr =
		dpcd[DP_MAX_LANE_COUNT] & DP_MAX_LANE_COUNT_MASK;

	if (connector->connector_type == DRM_MODE_CONNECTOR_eDP && dpcd[DP_DPCD_REV] >= 0x13) {
		struct drm_dp_aux *aux = &nv_connector->aux;
		int ret, i;
		u8 sink_rates[16];

		ret = drm_dp_dpcd_read(aux, DP_SUPPORTED_LINK_RATES, sink_rates, sizeof(sink_rates));
		if (ret == sizeof(sink_rates)) {
			for (i = 0; i < ARRAY_SIZE(sink_rates); i += 2) {
				int val = ((sink_rates[i + 1] << 8) | sink_rates[i]) * 200 / 10;
				if (val && (i == 0 || val > nv_encoder->dp.link_bw))
					nv_encoder->dp.link_bw = val;
			}
		}
	}

	NV_DEBUG(drm, "display: %dx%d dpcd 0x%02x\n",
		 nv_encoder->dp.link_nr, nv_encoder->dp.link_bw,
		 dpcd[DP_DPCD_REV]);
	NV_DEBUG(drm, "encoder: %dx%d\n",
		 nv_encoder->dcb->dpconf.link_nr,
		 nv_encoder->dcb->dpconf.link_bw);

	if (nv_encoder->dcb->dpconf.link_nr < nv_encoder->dp.link_nr)
		nv_encoder->dp.link_nr = nv_encoder->dcb->dpconf.link_nr;
	if (nv_encoder->dcb->dpconf.link_bw < nv_encoder->dp.link_bw)
		nv_encoder->dp.link_bw = nv_encoder->dcb->dpconf.link_bw;

	NV_DEBUG(drm, "maximum: %dx%d\n",
		 nv_encoder->dp.link_nr, nv_encoder->dp.link_bw);

	if (mstm && mstm->can_mst) {
		ret = nv50_mstm_detect(nv_encoder);
		if (ret == 1) {
			ret = NOUVEAU_DP_MST;
			goto out;
		} else if (ret != 0) {
			goto out;
		}
	}
	ret = NOUVEAU_DP_SST;

out:
	if (mstm && !mstm->suspended && ret != NOUVEAU_DP_MST)
		nv50_mstm_remove(mstm);

	mutex_unlock(&nv_encoder->dp.hpd_irq_lock);
	return ret;
}

void nouveau_dp_irq(struct nouveau_drm *drm,
		    struct nouveau_connector *nv_connector)
{
	struct drm_connector *connector = &nv_connector->base;
	struct nouveau_encoder *outp = find_encoder(connector, DCB_OUTPUT_DP);
	struct nv50_mstm *mstm;
	int ret;
	bool send_hpd = false;

	if (!outp)
		return;

	mstm = outp->dp.mstm;
	NV_DEBUG(drm, "service %s\n", connector->name);

	mutex_lock(&outp->dp.hpd_irq_lock);

	if (mstm && mstm->is_mst) {
		if (!nv50_mstm_service(drm, nv_connector, mstm))
			send_hpd = true;
	} else {
		drm_dp_cec_irq(&nv_connector->aux);

		if (nouveau_dp_has_sink_count(connector, outp)) {
			ret = drm_dp_read_sink_count(&nv_connector->aux);
			if (ret != outp->dp.sink_count)
				send_hpd = true;
			if (ret >= 0)
				outp->dp.sink_count = ret;
		}
	}

	mutex_unlock(&outp->dp.hpd_irq_lock);

	if (send_hpd)
		nouveau_connector_hpd(connector);
}

/* TODO:
 * - Use the minimum possible BPC here, once we add support for the max bpc
 *   property.
 * - Validate against the DP caps advertised by the GPU (we don't check these
 *   yet)
 */
enum drm_mode_status
nv50_dp_mode_valid(struct drm_connector *connector,
		   struct nouveau_encoder *outp,
		   const struct drm_display_mode *mode,
		   unsigned *out_clock)
{
	const unsigned int min_clock = 25000;
	unsigned int max_rate, mode_rate, ds_max_dotclock, clock = mode->clock;
	const u8 bpp = connector->display_info.bpc * 3;

	if (mode->flags & DRM_MODE_FLAG_INTERLACE && !outp->caps.dp_interlace)
		return MODE_NO_INTERLACE;

	if ((mode->flags & DRM_MODE_FLAG_3D_MASK) == DRM_MODE_FLAG_3D_FRAME_PACKING)
		clock *= 2;

	max_rate = outp->dp.link_nr * outp->dp.link_bw;
	mode_rate = DIV_ROUND_UP(clock * bpp, 8);
	if (mode_rate > max_rate)
		return MODE_CLOCK_HIGH;

	ds_max_dotclock = drm_dp_downstream_max_dotclock(outp->dp.dpcd, outp->dp.downstream_ports);
	if (ds_max_dotclock && clock > ds_max_dotclock)
		return MODE_CLOCK_HIGH;

	if (clock < min_clock)
		return MODE_CLOCK_LOW;

	if (out_clock)
		*out_clock = clock;

	return MODE_OK;
}<|MERGE_RESOLUTION|>--- conflicted
+++ resolved
@@ -22,11 +22,7 @@
  * Authors: Ben Skeggs
  */
 
-<<<<<<< HEAD
-#include <drm/dp/drm_dp_helper.h>
-=======
 #include <drm/display/drm_dp_helper.h>
->>>>>>> 88084a3d
 
 #include "nouveau_drv.h"
 #include "nouveau_connector.h"
