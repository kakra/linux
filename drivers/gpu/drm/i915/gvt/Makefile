--- conflicted
+++ resolved
@@ -5,9 +5,5 @@
 	execlist.o scheduler.o sched_policy.o mmio_context.o cmd_parser.o debugfs.o \
 	fb_decoder.o dmabuf.o page_track.o
 
-<<<<<<< HEAD
-ccflags-y				+= -I$(src) -I$(src)/$(GVT_DIR)
-=======
 ccflags-y				+= -I $(srctree)/$(src) -I $(srctree)/$(src)/$(GVT_DIR)/
->>>>>>> 0ecfebd2
 i915-y					+= $(addprefix $(GVT_DIR)/, $(GVT_SOURCE))