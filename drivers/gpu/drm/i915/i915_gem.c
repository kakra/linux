--- conflicted
+++ resolved
@@ -42,10 +42,7 @@
 #include "i915_drv.h"
 #include "i915_gem_clflush.h"
 #include "i915_gemfs.h"
-<<<<<<< HEAD
-=======
 #include "i915_globals.h"
->>>>>>> 0ecfebd2
 #include "i915_reset.h"
 #include "i915_trace.h"
 #include "i915_vgpu.h"
@@ -53,10 +50,7 @@
 #include "intel_drv.h"
 #include "intel_frontbuffer.h"
 #include "intel_mocs.h"
-<<<<<<< HEAD
-=======
 #include "intel_pm.h"
->>>>>>> 0ecfebd2
 #include "intel_workarounds.h"
 
 static void i915_gem_flush_free_objects(struct drm_i915_private *i915);
@@ -112,20 +106,6 @@
 {
 	intel_wakeref_t wakeref;
 
-<<<<<<< HEAD
-	ret = mutex_lock_interruptible(&dev->struct_mutex);
-	if (ret)
-		return ret;
-
-	return 0;
-}
-
-static u32 __i915_gem_park(struct drm_i915_private *i915)
-{
-	intel_wakeref_t wakeref;
-
-=======
->>>>>>> 0ecfebd2
 	GEM_TRACE("\n");
 
 	lockdep_assert_held(&i915->drm.struct_mutex);
@@ -204,12 +184,7 @@
 	i915->gt.awake = intel_display_power_get(i915, POWER_DOMAIN_GT_IRQ);
 	GEM_BUG_ON(!i915->gt.awake);
 
-<<<<<<< HEAD
-	if (unlikely(++i915->gt.epoch == 0)) /* keep 0 as invalid */
-		i915->gt.epoch = 1;
-=======
 	i915_globals_unpark();
->>>>>>> 0ecfebd2
 
 	intel_enable_gt_powersave(i915);
 	i915_update_gfx_val(i915);
@@ -648,11 +623,7 @@
 static int
 i915_gem_create(struct drm_file *file,
 		struct drm_i915_private *dev_priv,
-<<<<<<< HEAD
-		u64 size,
-=======
 		u64 *size_p,
->>>>>>> 0ecfebd2
 		u32 *handle_p)
 {
 	struct drm_i915_gem_object *obj;
@@ -1868,15 +1839,12 @@
 		goto err;
 
 	wakeref = intel_runtime_pm_get(dev_priv);
-<<<<<<< HEAD
-=======
 
 	srcu = i915_reset_trylock(dev_priv);
 	if (srcu < 0) {
 		ret = srcu;
 		goto err_rpm;
 	}
->>>>>>> 0ecfebd2
 
 	ret = i915_mutex_lock_interruptible(dev);
 	if (ret)
@@ -2902,54 +2870,6 @@
 	return 0;
 }
 
-<<<<<<< HEAD
-static bool match_ring(struct i915_request *rq)
-{
-	struct drm_i915_private *dev_priv = rq->i915;
-	u32 ring = I915_READ(RING_START(rq->engine->mmio_base));
-
-	return ring == i915_ggtt_offset(rq->ring->vma);
-}
-
-struct i915_request *
-i915_gem_find_active_request(struct intel_engine_cs *engine)
-{
-	struct i915_request *request, *active = NULL;
-	unsigned long flags;
-
-	/*
-	 * We are called by the error capture, reset and to dump engine
-	 * state at random points in time. In particular, note that neither is
-	 * crucially ordered with an interrupt. After a hang, the GPU is dead
-	 * and we assume that no more writes can happen (we waited long enough
-	 * for all writes that were in transaction to be flushed) - adding an
-	 * extra delay for a recent interrupt is pointless. Hence, we do
-	 * not need an engine->irq_seqno_barrier() before the seqno reads.
-	 * At all other times, we must assume the GPU is still running, but
-	 * we only care about the snapshot of this moment.
-	 */
-	spin_lock_irqsave(&engine->timeline.lock, flags);
-	list_for_each_entry(request, &engine->timeline.requests, link) {
-		if (i915_request_completed(request))
-			continue;
-
-		if (!i915_request_started(request))
-			break;
-
-		/* More than one preemptible request may match! */
-		if (!match_ring(request))
-			break;
-
-		active = request;
-		break;
-	}
-	spin_unlock_irqrestore(&engine->timeline.lock, flags);
-
-	return active;
-}
-
-=======
->>>>>>> 0ecfebd2
 static void
 i915_gem_retire_work_handler(struct work_struct *work)
 {
@@ -3000,18 +2920,8 @@
 			GEM_TRACE_DUMP();
 		}
 
-<<<<<<< HEAD
-	destroy_rcu_head(&s->rcu);
-
-	if (same_epoch(i915, s->epoch)) {
-		INIT_WORK(&s->work, __sleep_work);
-		queue_work(i915->wq, &s->work);
-	} else {
-		kfree(s);
-=======
 		/* Forcibly cancel outstanding work and leave the gpu quiet. */
 		i915_gem_set_wedged(i915);
->>>>>>> 0ecfebd2
 	}
 
 	i915_retire_requests(i915); /* ensure we flush after wedging */
@@ -3032,16 +2942,7 @@
 	 */
 	__i915_gem_park(i915);
 
-<<<<<<< HEAD
-	GEM_BUG_ON(i915->gt.active_requests);
-	for_each_engine(engine, i915, id) {
-		GEM_BUG_ON(__i915_active_request_peek(&engine->timeline.last_request));
-		GEM_BUG_ON(engine->last_retired_context !=
-			   to_intel_context(i915->kernel_context, engine));
-	}
-=======
 	return true;
->>>>>>> 0ecfebd2
 }
 
 static void
@@ -3090,31 +2991,8 @@
 
 out_rearm:
 	if (rearm_hangcheck) {
-<<<<<<< HEAD
-		GEM_BUG_ON(!dev_priv->gt.awake);
-		i915_queue_hangcheck(dev_priv);
-	}
-
-	/*
-	 * When we are idle, it is an opportune time to reap our caches.
-	 * However, we have many objects that utilise RCU and the ordered
-	 * i915->wq that this work is executing on. To try and flush any
-	 * pending frees now we are idle, we first wait for an RCU grace
-	 * period, and then queue a task (that will run last on the wq) to
-	 * shrink and re-optimize the caches.
-	 */
-	if (same_epoch(dev_priv, epoch)) {
-		struct sleep_rcu_work *s = kmalloc(sizeof(*s), GFP_KERNEL);
-		if (s) {
-			init_rcu_head(&s->rcu);
-			s->i915 = dev_priv;
-			s->epoch = epoch;
-			call_rcu(&s->rcu, __sleep_rcu);
-		}
-=======
 		GEM_BUG_ON(!i915->gt.awake);
 		i915_queue_hangcheck(i915);
->>>>>>> 0ecfebd2
 	}
 }
 
@@ -3211,12 +3089,7 @@
 				   I915_WAIT_INTERRUPTIBLE |
 				   I915_WAIT_PRIORITY |
 				   I915_WAIT_ALL,
-<<<<<<< HEAD
-				   to_wait_timeout(args->timeout_ns),
-				   to_rps_client(file));
-=======
 				   to_wait_timeout(args->timeout_ns));
->>>>>>> 0ecfebd2
 
 	if (args->timeout_ns > 0) {
 		args->timeout_ns -= ktime_to_ns(ktime_sub(ktime_get(), start));
@@ -3285,11 +3158,7 @@
 		 * stalls, so allow the gpu to boost to maximum clocks.
 		 */
 		if (flags & I915_WAIT_FOR_IDLE_BOOST)
-<<<<<<< HEAD
-			gen6_rps_boost(rq, NULL);
-=======
 			gen6_rps_boost(rq);
->>>>>>> 0ecfebd2
 
 		timeout = i915_request_wait(rq, flags, timeout);
 		i915_request_put(rq);
@@ -3325,25 +3194,11 @@
 
 		lockdep_assert_held(&i915->drm.struct_mutex);
 
-<<<<<<< HEAD
-		if (GEM_SHOW_DEBUG() && !timeout) {
-			/* Presume that timeout was non-zero to begin with! */
-			dev_warn(&i915->drm.pdev->dev,
-				 "Missed idle-completion interrupt!\n");
-			GEM_TRACE_DUMP();
-		}
-
-=======
->>>>>>> 0ecfebd2
 		err = wait_for_engines(i915);
 		if (err)
 			return err;
 
 		i915_retire_requests(i915);
-<<<<<<< HEAD
-		GEM_BUG_ON(i915->gt.active_requests);
-=======
->>>>>>> 0ecfebd2
 	}
 
 	return 0;
@@ -4527,11 +4382,7 @@
 	GEM_TRACE("\n");
 
 	wakeref = intel_runtime_pm_get(i915);
-<<<<<<< HEAD
-	intel_uncore_forcewake_get(i915, FORCEWAKE_ALL);
-=======
 	intel_uncore_forcewake_get(&i915->uncore, FORCEWAKE_ALL);
->>>>>>> 0ecfebd2
 
 	/*
 	 * As we have just resumed the machine and woken the device up from
@@ -4552,11 +4403,7 @@
 	 */
 	intel_engines_sanitize(i915, false);
 
-<<<<<<< HEAD
-	intel_uncore_forcewake_put(i915, FORCEWAKE_ALL);
-=======
 	intel_uncore_forcewake_put(&i915->uncore, FORCEWAKE_ALL);
->>>>>>> 0ecfebd2
 	intel_runtime_pm_put(i915, wakeref);
 
 	mutex_lock(&i915->drm.struct_mutex);
@@ -4567,20 +4414,10 @@
 void i915_gem_suspend(struct drm_i915_private *i915)
 {
 	intel_wakeref_t wakeref;
-<<<<<<< HEAD
-	int ret;
-=======
->>>>>>> 0ecfebd2
 
 	GEM_TRACE("\n");
 
 	wakeref = intel_runtime_pm_get(i915);
-<<<<<<< HEAD
-	intel_suspend_gt_powersave(i915);
-=======
-
-	flush_workqueue(i915->wq);
->>>>>>> 0ecfebd2
 
 	flush_workqueue(i915->wq);
 
@@ -4608,27 +4445,15 @@
 	 */
 	drain_delayed_work(&i915->gt.idle_work);
 
-	intel_uc_suspend(i915);
-
 	/*
 	 * Assert that we successfully flushed all the work and
 	 * reset the GPU back to its idle, low power state.
 	 */
 	GEM_BUG_ON(i915->gt.awake);
 
-<<<<<<< HEAD
+	intel_uc_suspend(i915);
+
 	intel_runtime_pm_put(i915, wakeref);
-	return 0;
-
-err_unlock:
-	mutex_unlock(&i915->drm.struct_mutex);
-	intel_runtime_pm_put(i915, wakeref);
-	return ret;
-=======
-	intel_uc_suspend(i915);
-
-	intel_runtime_pm_put(i915, wakeref);
->>>>>>> 0ecfebd2
 }
 
 void i915_gem_suspend_late(struct drm_i915_private *i915)
@@ -5035,8 +4860,6 @@
 
 	i915_timelines_init(dev_priv);
 
-	i915_timelines_init(dev_priv);
-
 	ret = i915_gem_init_userptr(dev_priv);
 	if (ret)
 		return ret;
@@ -5299,10 +5122,7 @@
 	init_waitqueue_head(&dev_priv->gpu_error.wait_queue);
 	init_waitqueue_head(&dev_priv->gpu_error.reset_queue);
 	mutex_init(&dev_priv->gpu_error.wedge_mutex);
-<<<<<<< HEAD
-=======
 	init_srcu_struct(&dev_priv->gpu_error.reset_backoff_srcu);
->>>>>>> 0ecfebd2
 
 	atomic_set(&dev_priv->mm.bsd_engine_dispatch_index, 0);
 
@@ -5321,16 +5141,6 @@
 	GEM_BUG_ON(!llist_empty(&dev_priv->mm.free_list));
 	GEM_BUG_ON(atomic_read(&dev_priv->mm.free_count));
 	WARN_ON(dev_priv->mm.object_count);
-<<<<<<< HEAD
-
-	kmem_cache_destroy(dev_priv->priorities);
-	kmem_cache_destroy(dev_priv->dependencies);
-	kmem_cache_destroy(dev_priv->requests);
-	kmem_cache_destroy(dev_priv->luts);
-	kmem_cache_destroy(dev_priv->vmas);
-	kmem_cache_destroy(dev_priv->objects);
-=======
->>>>>>> 0ecfebd2
 
 	cleanup_srcu_struct(&dev_priv->gpu_error.reset_backoff_srcu);
 
