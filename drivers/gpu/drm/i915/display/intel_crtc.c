--- conflicted
+++ resolved
@@ -487,11 +487,8 @@
 		intel_crtc_has_type(new_crtc_state, INTEL_OUTPUT_DSI);
 	DEFINE_WAIT(wait);
 
-<<<<<<< HEAD
-=======
 	intel_psr_lock(new_crtc_state);
 
->>>>>>> 88084a3d
 	if (new_crtc_state->do_async_flip)
 		return;
 
@@ -637,11 +634,8 @@
 	ktime_t end_vbl_time = ktime_get();
 	struct drm_i915_private *dev_priv = to_i915(crtc->base.dev);
 
-<<<<<<< HEAD
-=======
 	intel_psr_unlock(new_crtc_state);
 
->>>>>>> 88084a3d
 	if (new_crtc_state->do_async_flip)
 		return;
 
