--- conflicted
+++ resolved
@@ -185,15 +185,9 @@
  */
 struct intel_engine_execlists {
 	/**
-<<<<<<< HEAD
-	 * @irq_tasklet: softirq tasklet for bottom handler
-	 */
-	struct tasklet_struct irq_tasklet;
-=======
 	 * @tasklet: softirq tasklet for bottom handler
 	 */
 	struct tasklet_struct tasklet;
->>>>>>> 661e50bc
 
 	/**
 	 * @default_priolist: priority list for I915_PRIORITY_NORMAL
@@ -206,14 +200,11 @@
 	bool no_priolist;
 
 	/**
-<<<<<<< HEAD
-=======
 	 * @elsp: the ExecList Submission Port register
 	 */
 	u32 __iomem *elsp;
 
 	/**
->>>>>>> 661e50bc
 	 * @port: execlist port states
 	 *
 	 * For each hardware ELSP (ExecList Submission Port) we keep
@@ -257,10 +248,7 @@
 	unsigned int active;
 #define EXECLISTS_ACTIVE_USER 0
 #define EXECLISTS_ACTIVE_PREEMPT 1
-<<<<<<< HEAD
-=======
 #define EXECLISTS_ACTIVE_HWACK 2
->>>>>>> 661e50bc
 
 	/**
 	 * @port_mask: number of execlist ports - 1
@@ -603,8 +591,6 @@
 	} stats;
 };
 
-<<<<<<< HEAD
-=======
 static inline bool intel_engine_needs_cmd_parser(struct intel_engine_cs *engine)
 {
 	return engine->flags & I915_ENGINE_NEEDS_CMD_PARSER;
@@ -615,7 +601,6 @@
 	return engine->flags & I915_ENGINE_SUPPORTS_STATS;
 }
 
->>>>>>> 661e50bc
 static inline void
 execlists_set_active(struct intel_engine_execlists *execlists,
 		     unsigned int bit)
@@ -637,15 +622,12 @@
 	return test_bit(bit, (unsigned long *)&execlists->active);
 }
 
-<<<<<<< HEAD
-=======
 void
 execlists_cancel_port_requests(struct intel_engine_execlists * const execlists);
 
 void
 execlists_unwind_incomplete_requests(struct intel_engine_execlists *execlists);
 
->>>>>>> 661e50bc
 static inline unsigned int
 execlists_num_ports(const struct intel_engine_execlists * const execlists)
 {
@@ -1016,10 +998,6 @@
 unsigned int intel_engines_has_context_isolation(struct drm_i915_private *i915);
 
 bool intel_engine_can_store_dword(struct intel_engine_cs *engine);
-<<<<<<< HEAD
-
-void intel_engine_dump(struct intel_engine_cs *engine, struct drm_printer *p);
-=======
 
 __printf(3, 4)
 void intel_engine_dump(struct intel_engine_cs *engine,
@@ -1083,7 +1061,6 @@
 
 	spin_unlock_irqrestore(&engine->stats.lock, flags);
 }
->>>>>>> 661e50bc
 
 int intel_enable_engine_stats(struct intel_engine_cs *engine);
 void intel_disable_engine_stats(struct intel_engine_cs *engine);
