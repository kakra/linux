// SPDX-License-Identifier: GPL-2.0-only
/*
 * Copyright (C) 2007-2010 Advanced Micro Devices, Inc.
 * Author: Joerg Roedel <jroedel@suse.de>
 *         Leo Duran <leo.duran@amd.com>
 */

#define pr_fmt(fmt)     "AMD-Vi: " fmt
#define dev_fmt(fmt)    pr_fmt(fmt)

#include <linux/ratelimit.h>
#include <linux/pci.h>
#include <linux/acpi.h>
#include <linux/pci-ats.h>
#include <linux/bitmap.h>
#include <linux/slab.h>
#include <linux/debugfs.h>
#include <linux/scatterlist.h>
#include <linux/dma-map-ops.h>
#include <linux/dma-direct.h>
#include <linux/iommu-helper.h>
#include <linux/delay.h>
#include <linux/amd-iommu.h>
#include <linux/notifier.h>
#include <linux/export.h>
#include <linux/irq.h>
#include <linux/msi.h>
#include <linux/irqdomain.h>
#include <linux/percpu.h>
#include <linux/io-pgtable.h>
#include <linux/cc_platform.h>
#include <asm/irq_remapping.h>
#include <asm/io_apic.h>
#include <asm/apic.h>
#include <asm/hw_irq.h>
#include <asm/proto.h>
#include <asm/iommu.h>
#include <asm/gart.h>
#include <asm/dma.h>
#include <uapi/linux/iommufd.h>

#include "amd_iommu.h"
#include "../dma-iommu.h"
#include "../irq_remapping.h"
#include "../iommu-pages.h"

#define CMD_SET_TYPE(cmd, t) ((cmd)->data[1] |= ((t) << 28))

/* Reserved IOVA ranges */
#define MSI_RANGE_START		(0xfee00000)
#define MSI_RANGE_END		(0xfeefffff)
#define HT_RANGE_START		(0xfd00000000ULL)
#define HT_RANGE_END		(0xffffffffffULL)

#define DEFAULT_PGTABLE_LEVEL	PAGE_MODE_3_LEVEL

static DEFINE_SPINLOCK(pd_bitmap_lock);

LIST_HEAD(ioapic_map);
LIST_HEAD(hpet_map);
LIST_HEAD(acpihid_map);

const struct iommu_ops amd_iommu_ops;
static const struct iommu_dirty_ops amd_dirty_ops;

int amd_iommu_max_glx_val = -1;

/*
 * general struct to manage commands send to an IOMMU
 */
struct iommu_cmd {
	u32 data[4];
};

struct kmem_cache *amd_iommu_irq_cache;

static void detach_device(struct device *dev);

static void set_dte_entry(struct amd_iommu *iommu,
			  struct iommu_dev_data *dev_data);

/****************************************************************************
 *
 * Helper functions
 *
 ****************************************************************************/

static inline bool pdom_is_v2_pgtbl_mode(struct protection_domain *pdom)
{
	return (pdom && (pdom->pd_mode == PD_MODE_V2));
}

<<<<<<< HEAD
=======
static inline bool pdom_is_in_pt_mode(struct protection_domain *pdom)
{
	return (pdom->domain.type == IOMMU_DOMAIN_IDENTITY);
}

/*
 * We cannot support PASID w/ existing v1 page table in the same domain
 * since it will be nested. However, existing domain w/ v2 page table
 * or passthrough mode can be used for PASID.
 */
static inline bool pdom_is_sva_capable(struct protection_domain *pdom)
{
	return pdom_is_v2_pgtbl_mode(pdom) || pdom_is_in_pt_mode(pdom);
}

>>>>>>> 0c383648
static inline int get_acpihid_device_id(struct device *dev,
					struct acpihid_map_entry **entry)
{
	struct acpi_device *adev = ACPI_COMPANION(dev);
	struct acpihid_map_entry *p;

	if (!adev)
		return -ENODEV;

	list_for_each_entry(p, &acpihid_map, list) {
		if (acpi_dev_hid_uid_match(adev, p->hid,
					   p->uid[0] ? p->uid : NULL)) {
			if (entry)
				*entry = p;
			return p->devid;
		}
	}
	return -EINVAL;
}

static inline int get_device_sbdf_id(struct device *dev)
{
	int sbdf;

	if (dev_is_pci(dev))
		sbdf = get_pci_sbdf_id(to_pci_dev(dev));
	else
		sbdf = get_acpihid_device_id(dev, NULL);

	return sbdf;
}

struct dev_table_entry *get_dev_table(struct amd_iommu *iommu)
{
	struct dev_table_entry *dev_table;
	struct amd_iommu_pci_seg *pci_seg = iommu->pci_seg;

	BUG_ON(pci_seg == NULL);
	dev_table = pci_seg->dev_table;
	BUG_ON(dev_table == NULL);

	return dev_table;
}

static inline u16 get_device_segment(struct device *dev)
{
	u16 seg;

	if (dev_is_pci(dev)) {
		struct pci_dev *pdev = to_pci_dev(dev);

		seg = pci_domain_nr(pdev->bus);
	} else {
		u32 devid = get_acpihid_device_id(dev, NULL);

		seg = PCI_SBDF_TO_SEGID(devid);
	}

	return seg;
}

/* Writes the specific IOMMU for a device into the PCI segment rlookup table */
void amd_iommu_set_rlookup_table(struct amd_iommu *iommu, u16 devid)
{
	struct amd_iommu_pci_seg *pci_seg = iommu->pci_seg;

	pci_seg->rlookup_table[devid] = iommu;
}

static struct amd_iommu *__rlookup_amd_iommu(u16 seg, u16 devid)
{
	struct amd_iommu_pci_seg *pci_seg;

	for_each_pci_segment(pci_seg) {
		if (pci_seg->id == seg)
			return pci_seg->rlookup_table[devid];
	}
	return NULL;
}

static struct amd_iommu *rlookup_amd_iommu(struct device *dev)
{
	u16 seg = get_device_segment(dev);
	int devid = get_device_sbdf_id(dev);

	if (devid < 0)
		return NULL;
	return __rlookup_amd_iommu(seg, PCI_SBDF_TO_DEVID(devid));
}

static struct iommu_dev_data *alloc_dev_data(struct amd_iommu *iommu, u16 devid)
{
	struct iommu_dev_data *dev_data;
	struct amd_iommu_pci_seg *pci_seg = iommu->pci_seg;

	dev_data = kzalloc(sizeof(*dev_data), GFP_KERNEL);
	if (!dev_data)
		return NULL;

	spin_lock_init(&dev_data->lock);
	dev_data->devid = devid;
	ratelimit_default_init(&dev_data->rs);

	llist_add(&dev_data->dev_data_list, &pci_seg->dev_data_list);
	return dev_data;
}

static struct iommu_dev_data *search_dev_data(struct amd_iommu *iommu, u16 devid)
{
	struct iommu_dev_data *dev_data;
	struct llist_node *node;
	struct amd_iommu_pci_seg *pci_seg = iommu->pci_seg;

	if (llist_empty(&pci_seg->dev_data_list))
		return NULL;

	node = pci_seg->dev_data_list.first;
	llist_for_each_entry(dev_data, node, dev_data_list) {
		if (dev_data->devid == devid)
			return dev_data;
	}

	return NULL;
}

static int clone_alias(struct pci_dev *pdev, u16 alias, void *data)
{
	struct amd_iommu *iommu;
	struct dev_table_entry *dev_table;
	u16 devid = pci_dev_id(pdev);

	if (devid == alias)
		return 0;

	iommu = rlookup_amd_iommu(&pdev->dev);
	if (!iommu)
		return 0;

	amd_iommu_set_rlookup_table(iommu, alias);
	dev_table = get_dev_table(iommu);
	memcpy(dev_table[alias].data,
	       dev_table[devid].data,
	       sizeof(dev_table[alias].data));

	return 0;
}

static void clone_aliases(struct amd_iommu *iommu, struct device *dev)
{
	struct pci_dev *pdev;

	if (!dev_is_pci(dev))
		return;
	pdev = to_pci_dev(dev);

	/*
	 * The IVRS alias stored in the alias table may not be
	 * part of the PCI DMA aliases if it's bus differs
	 * from the original device.
	 */
	clone_alias(pdev, iommu->pci_seg->alias_table[pci_dev_id(pdev)], NULL);

	pci_for_each_dma_alias(pdev, clone_alias, NULL);
}

static void setup_aliases(struct amd_iommu *iommu, struct device *dev)
{
	struct pci_dev *pdev = to_pci_dev(dev);
	struct amd_iommu_pci_seg *pci_seg = iommu->pci_seg;
	u16 ivrs_alias;

	/* For ACPI HID devices, there are no aliases */
	if (!dev_is_pci(dev))
		return;

	/*
	 * Add the IVRS alias to the pci aliases if it is on the same
	 * bus. The IVRS table may know about a quirk that we don't.
	 */
	ivrs_alias = pci_seg->alias_table[pci_dev_id(pdev)];
	if (ivrs_alias != pci_dev_id(pdev) &&
	    PCI_BUS_NUM(ivrs_alias) == pdev->bus->number)
		pci_add_dma_alias(pdev, ivrs_alias & 0xff, 1);

	clone_aliases(iommu, dev);
}

static struct iommu_dev_data *find_dev_data(struct amd_iommu *iommu, u16 devid)
{
	struct iommu_dev_data *dev_data;

	dev_data = search_dev_data(iommu, devid);

	if (dev_data == NULL) {
		dev_data = alloc_dev_data(iommu, devid);
		if (!dev_data)
			return NULL;

		if (translation_pre_enabled(iommu))
			dev_data->defer_attach = true;
	}

	return dev_data;
}

/*
* Find or create an IOMMU group for a acpihid device.
*/
static struct iommu_group *acpihid_device_group(struct device *dev)
{
	struct acpihid_map_entry *p, *entry = NULL;
	int devid;

	devid = get_acpihid_device_id(dev, &entry);
	if (devid < 0)
		return ERR_PTR(devid);

	list_for_each_entry(p, &acpihid_map, list) {
		if ((devid == p->devid) && p->group)
			entry->group = p->group;
	}

	if (!entry->group)
		entry->group = generic_device_group(dev);
	else
		iommu_group_ref_get(entry->group);

	return entry->group;
}

static inline bool pdev_pasid_supported(struct iommu_dev_data *dev_data)
{
	return (dev_data->flags & AMD_IOMMU_DEVICE_FLAG_PASID_SUP);
}

static u32 pdev_get_caps(struct pci_dev *pdev)
{
	int features;
	u32 flags = 0;

	if (pci_ats_supported(pdev))
		flags |= AMD_IOMMU_DEVICE_FLAG_ATS_SUP;

	if (pci_pri_supported(pdev))
		flags |= AMD_IOMMU_DEVICE_FLAG_PRI_SUP;

	features = pci_pasid_features(pdev);
	if (features >= 0) {
		flags |= AMD_IOMMU_DEVICE_FLAG_PASID_SUP;
<<<<<<< HEAD

		if (features & PCI_PASID_CAP_EXEC)
			flags |= AMD_IOMMU_DEVICE_FLAG_EXEC_SUP;

		if (features & PCI_PASID_CAP_PRIV)
			flags |= AMD_IOMMU_DEVICE_FLAG_PRIV_SUP;
	}

	return flags;
}

static inline int pdev_enable_cap_ats(struct pci_dev *pdev)
{
	struct iommu_dev_data *dev_data = dev_iommu_priv_get(&pdev->dev);
	int ret = -EINVAL;

	if (dev_data->ats_enabled)
		return 0;

	if (amd_iommu_iotlb_sup &&
	    (dev_data->flags & AMD_IOMMU_DEVICE_FLAG_ATS_SUP)) {
		ret = pci_enable_ats(pdev, PAGE_SHIFT);
		if (!ret) {
			dev_data->ats_enabled = 1;
			dev_data->ats_qdep    = pci_ats_queue_depth(pdev);
		}
	}

=======

		if (features & PCI_PASID_CAP_EXEC)
			flags |= AMD_IOMMU_DEVICE_FLAG_EXEC_SUP;

		if (features & PCI_PASID_CAP_PRIV)
			flags |= AMD_IOMMU_DEVICE_FLAG_PRIV_SUP;
	}

	return flags;
}

static inline int pdev_enable_cap_ats(struct pci_dev *pdev)
{
	struct iommu_dev_data *dev_data = dev_iommu_priv_get(&pdev->dev);
	int ret = -EINVAL;

	if (dev_data->ats_enabled)
		return 0;

	if (amd_iommu_iotlb_sup &&
	    (dev_data->flags & AMD_IOMMU_DEVICE_FLAG_ATS_SUP)) {
		ret = pci_enable_ats(pdev, PAGE_SHIFT);
		if (!ret) {
			dev_data->ats_enabled = 1;
			dev_data->ats_qdep    = pci_ats_queue_depth(pdev);
		}
	}

>>>>>>> 0c383648
	return ret;
}

static inline void pdev_disable_cap_ats(struct pci_dev *pdev)
{
	struct iommu_dev_data *dev_data = dev_iommu_priv_get(&pdev->dev);

	if (dev_data->ats_enabled) {
		pci_disable_ats(pdev);
		dev_data->ats_enabled = 0;
	}
}

<<<<<<< HEAD
int amd_iommu_pdev_enable_cap_pri(struct pci_dev *pdev)
=======
static inline int pdev_enable_cap_pri(struct pci_dev *pdev)
>>>>>>> 0c383648
{
	struct iommu_dev_data *dev_data = dev_iommu_priv_get(&pdev->dev);
	int ret = -EINVAL;

	if (dev_data->pri_enabled)
		return 0;

<<<<<<< HEAD
=======
	if (!dev_data->ats_enabled)
		return 0;

>>>>>>> 0c383648
	if (dev_data->flags & AMD_IOMMU_DEVICE_FLAG_PRI_SUP) {
		/*
		 * First reset the PRI state of the device.
		 * FIXME: Hardcode number of outstanding requests for now
		 */
		if (!pci_reset_pri(pdev) && !pci_enable_pri(pdev, 32)) {
			dev_data->pri_enabled = 1;
			dev_data->pri_tlp     = pci_prg_resp_pasid_required(pdev);

			ret = 0;
		}
	}

	return ret;
}

<<<<<<< HEAD
void amd_iommu_pdev_disable_cap_pri(struct pci_dev *pdev)
=======
static inline void pdev_disable_cap_pri(struct pci_dev *pdev)
>>>>>>> 0c383648
{
	struct iommu_dev_data *dev_data = dev_iommu_priv_get(&pdev->dev);

	if (dev_data->pri_enabled) {
		pci_disable_pri(pdev);
		dev_data->pri_enabled = 0;
	}
}

static inline int pdev_enable_cap_pasid(struct pci_dev *pdev)
{
	struct iommu_dev_data *dev_data = dev_iommu_priv_get(&pdev->dev);
	int ret = -EINVAL;

	if (dev_data->pasid_enabled)
		return 0;

	if (dev_data->flags & AMD_IOMMU_DEVICE_FLAG_PASID_SUP) {
		/* Only allow access to user-accessible pages */
		ret = pci_enable_pasid(pdev, 0);
		if (!ret)
			dev_data->pasid_enabled = 1;
	}

	return ret;
}

static inline void pdev_disable_cap_pasid(struct pci_dev *pdev)
{
	struct iommu_dev_data *dev_data = dev_iommu_priv_get(&pdev->dev);

	if (dev_data->pasid_enabled) {
		pci_disable_pasid(pdev);
		dev_data->pasid_enabled = 0;
	}
}

static void pdev_enable_caps(struct pci_dev *pdev)
{
	pdev_enable_cap_ats(pdev);
	pdev_enable_cap_pasid(pdev);
<<<<<<< HEAD
	amd_iommu_pdev_enable_cap_pri(pdev);

=======
	pdev_enable_cap_pri(pdev);
>>>>>>> 0c383648
}

static void pdev_disable_caps(struct pci_dev *pdev)
{
	pdev_disable_cap_ats(pdev);
	pdev_disable_cap_pasid(pdev);
<<<<<<< HEAD
	amd_iommu_pdev_disable_cap_pri(pdev);
=======
	pdev_disable_cap_pri(pdev);
>>>>>>> 0c383648
}

/*
 * This function checks if the driver got a valid device from the caller to
 * avoid dereferencing invalid pointers.
 */
static bool check_device(struct device *dev)
{
	struct amd_iommu_pci_seg *pci_seg;
	struct amd_iommu *iommu;
	int devid, sbdf;

	if (!dev)
		return false;

	sbdf = get_device_sbdf_id(dev);
	if (sbdf < 0)
		return false;
	devid = PCI_SBDF_TO_DEVID(sbdf);

	iommu = rlookup_amd_iommu(dev);
	if (!iommu)
		return false;

	/* Out of our scope? */
	pci_seg = iommu->pci_seg;
	if (devid > pci_seg->last_bdf)
		return false;

	return true;
}

static int iommu_init_device(struct amd_iommu *iommu, struct device *dev)
{
	struct iommu_dev_data *dev_data;
	int devid, sbdf;

	if (dev_iommu_priv_get(dev))
		return 0;

	sbdf = get_device_sbdf_id(dev);
	if (sbdf < 0)
		return sbdf;

	devid = PCI_SBDF_TO_DEVID(sbdf);
	dev_data = find_dev_data(iommu, devid);
	if (!dev_data)
		return -ENOMEM;

	dev_data->dev = dev;
	setup_aliases(iommu, dev);

	/*
	 * By default we use passthrough mode for IOMMUv2 capable device.
	 * But if amd_iommu=force_isolation is set (e.g. to debug DMA to
	 * invalid address), we ignore the capability for the device so
	 * it'll be forced to go into translation mode.
	 */
	if ((iommu_default_passthrough() || !amd_iommu_force_isolation) &&
	    dev_is_pci(dev) && amd_iommu_gt_ppr_supported()) {
		dev_data->flags = pdev_get_caps(to_pci_dev(dev));
	}

	dev_iommu_priv_set(dev, dev_data);

	return 0;
}

static void iommu_ignore_device(struct amd_iommu *iommu, struct device *dev)
{
	struct amd_iommu_pci_seg *pci_seg = iommu->pci_seg;
	struct dev_table_entry *dev_table = get_dev_table(iommu);
	int devid, sbdf;

	sbdf = get_device_sbdf_id(dev);
	if (sbdf < 0)
		return;

	devid = PCI_SBDF_TO_DEVID(sbdf);
	pci_seg->rlookup_table[devid] = NULL;
	memset(&dev_table[devid], 0, sizeof(struct dev_table_entry));

	setup_aliases(iommu, dev);
}

static void amd_iommu_uninit_device(struct device *dev)
{
	struct iommu_dev_data *dev_data;

	dev_data = dev_iommu_priv_get(dev);
	if (!dev_data)
		return;

	if (dev_data->domain)
		detach_device(dev);

	/*
	 * We keep dev_data around for unplugged devices and reuse it when the
	 * device is re-plugged - not doing so would introduce a ton of races.
	 */
}

/****************************************************************************
 *
 * Interrupt handling functions
 *
 ****************************************************************************/

static void dump_dte_entry(struct amd_iommu *iommu, u16 devid)
{
	int i;
	struct dev_table_entry *dev_table = get_dev_table(iommu);

	for (i = 0; i < 4; ++i)
		pr_err("DTE[%d]: %016llx\n", i, dev_table[devid].data[i]);
}

static void dump_command(unsigned long phys_addr)
{
	struct iommu_cmd *cmd = iommu_phys_to_virt(phys_addr);
	int i;

	for (i = 0; i < 4; ++i)
		pr_err("CMD[%d]: %08x\n", i, cmd->data[i]);
}

static void amd_iommu_report_rmp_hw_error(struct amd_iommu *iommu, volatile u32 *event)
{
	struct iommu_dev_data *dev_data = NULL;
	int devid, vmg_tag, flags;
	struct pci_dev *pdev;
	u64 spa;

	devid   = (event[0] >> EVENT_DEVID_SHIFT) & EVENT_DEVID_MASK;
	vmg_tag = (event[1]) & 0xFFFF;
	flags   = (event[1] >> EVENT_FLAGS_SHIFT) & EVENT_FLAGS_MASK;
	spa     = ((u64)event[3] << 32) | (event[2] & 0xFFFFFFF8);

	pdev = pci_get_domain_bus_and_slot(iommu->pci_seg->id, PCI_BUS_NUM(devid),
					   devid & 0xff);
	if (pdev)
		dev_data = dev_iommu_priv_get(&pdev->dev);

	if (dev_data) {
		if (__ratelimit(&dev_data->rs)) {
			pci_err(pdev, "Event logged [RMP_HW_ERROR vmg_tag=0x%04x, spa=0x%llx, flags=0x%04x]\n",
				vmg_tag, spa, flags);
		}
	} else {
		pr_err_ratelimited("Event logged [RMP_HW_ERROR device=%04x:%02x:%02x.%x, vmg_tag=0x%04x, spa=0x%llx, flags=0x%04x]\n",
			iommu->pci_seg->id, PCI_BUS_NUM(devid), PCI_SLOT(devid), PCI_FUNC(devid),
			vmg_tag, spa, flags);
	}

	if (pdev)
		pci_dev_put(pdev);
}

static void amd_iommu_report_rmp_fault(struct amd_iommu *iommu, volatile u32 *event)
{
	struct iommu_dev_data *dev_data = NULL;
	int devid, flags_rmp, vmg_tag, flags;
	struct pci_dev *pdev;
	u64 gpa;

	devid     = (event[0] >> EVENT_DEVID_SHIFT) & EVENT_DEVID_MASK;
	flags_rmp = (event[0] >> EVENT_FLAGS_SHIFT) & 0xFF;
	vmg_tag   = (event[1]) & 0xFFFF;
	flags     = (event[1] >> EVENT_FLAGS_SHIFT) & EVENT_FLAGS_MASK;
	gpa       = ((u64)event[3] << 32) | event[2];

	pdev = pci_get_domain_bus_and_slot(iommu->pci_seg->id, PCI_BUS_NUM(devid),
					   devid & 0xff);
	if (pdev)
		dev_data = dev_iommu_priv_get(&pdev->dev);

	if (dev_data) {
		if (__ratelimit(&dev_data->rs)) {
			pci_err(pdev, "Event logged [RMP_PAGE_FAULT vmg_tag=0x%04x, gpa=0x%llx, flags_rmp=0x%04x, flags=0x%04x]\n",
				vmg_tag, gpa, flags_rmp, flags);
		}
	} else {
		pr_err_ratelimited("Event logged [RMP_PAGE_FAULT device=%04x:%02x:%02x.%x, vmg_tag=0x%04x, gpa=0x%llx, flags_rmp=0x%04x, flags=0x%04x]\n",
			iommu->pci_seg->id, PCI_BUS_NUM(devid), PCI_SLOT(devid), PCI_FUNC(devid),
			vmg_tag, gpa, flags_rmp, flags);
	}

	if (pdev)
		pci_dev_put(pdev);
}

#define IS_IOMMU_MEM_TRANSACTION(flags)		\
	(((flags) & EVENT_FLAG_I) == 0)

#define IS_WRITE_REQUEST(flags)			\
	((flags) & EVENT_FLAG_RW)

static void amd_iommu_report_page_fault(struct amd_iommu *iommu,
					u16 devid, u16 domain_id,
					u64 address, int flags)
{
	struct iommu_dev_data *dev_data = NULL;
	struct pci_dev *pdev;

	pdev = pci_get_domain_bus_and_slot(iommu->pci_seg->id, PCI_BUS_NUM(devid),
					   devid & 0xff);
	if (pdev)
		dev_data = dev_iommu_priv_get(&pdev->dev);

	if (dev_data) {
		/*
		 * If this is a DMA fault (for which the I(nterrupt)
		 * bit will be unset), allow report_iommu_fault() to
		 * prevent logging it.
		 */
		if (IS_IOMMU_MEM_TRANSACTION(flags)) {
			/* Device not attached to domain properly */
			if (dev_data->domain == NULL) {
				pr_err_ratelimited("Event logged [Device not attached to domain properly]\n");
				pr_err_ratelimited("  device=%04x:%02x:%02x.%x domain=0x%04x\n",
						   iommu->pci_seg->id, PCI_BUS_NUM(devid), PCI_SLOT(devid),
						   PCI_FUNC(devid), domain_id);
				goto out;
			}

			if (!report_iommu_fault(&dev_data->domain->domain,
						&pdev->dev, address,
						IS_WRITE_REQUEST(flags) ?
							IOMMU_FAULT_WRITE :
							IOMMU_FAULT_READ))
				goto out;
		}

		if (__ratelimit(&dev_data->rs)) {
			pci_err(pdev, "Event logged [IO_PAGE_FAULT domain=0x%04x address=0x%llx flags=0x%04x]\n",
				domain_id, address, flags);
		}
	} else {
		pr_err_ratelimited("Event logged [IO_PAGE_FAULT device=%04x:%02x:%02x.%x domain=0x%04x address=0x%llx flags=0x%04x]\n",
			iommu->pci_seg->id, PCI_BUS_NUM(devid), PCI_SLOT(devid), PCI_FUNC(devid),
			domain_id, address, flags);
	}

out:
	if (pdev)
		pci_dev_put(pdev);
}

static void iommu_print_event(struct amd_iommu *iommu, void *__evt)
{
	struct device *dev = iommu->iommu.dev;
	int type, devid, flags, tag;
	volatile u32 *event = __evt;
	int count = 0;
	u64 address;
	u32 pasid;

retry:
	type    = (event[1] >> EVENT_TYPE_SHIFT)  & EVENT_TYPE_MASK;
	devid   = (event[0] >> EVENT_DEVID_SHIFT) & EVENT_DEVID_MASK;
	pasid   = (event[0] & EVENT_DOMID_MASK_HI) |
		  (event[1] & EVENT_DOMID_MASK_LO);
	flags   = (event[1] >> EVENT_FLAGS_SHIFT) & EVENT_FLAGS_MASK;
	address = (u64)(((u64)event[3]) << 32) | event[2];

	if (type == 0) {
		/* Did we hit the erratum? */
		if (++count == LOOP_TIMEOUT) {
			pr_err("No event written to event log\n");
			return;
		}
		udelay(1);
		goto retry;
	}

	if (type == EVENT_TYPE_IO_FAULT) {
		amd_iommu_report_page_fault(iommu, devid, pasid, address, flags);
		return;
	}

	switch (type) {
	case EVENT_TYPE_ILL_DEV:
		dev_err(dev, "Event logged [ILLEGAL_DEV_TABLE_ENTRY device=%04x:%02x:%02x.%x pasid=0x%05x address=0x%llx flags=0x%04x]\n",
			iommu->pci_seg->id, PCI_BUS_NUM(devid), PCI_SLOT(devid), PCI_FUNC(devid),
			pasid, address, flags);
		dump_dte_entry(iommu, devid);
		break;
	case EVENT_TYPE_DEV_TAB_ERR:
		dev_err(dev, "Event logged [DEV_TAB_HARDWARE_ERROR device=%04x:%02x:%02x.%x "
			"address=0x%llx flags=0x%04x]\n",
			iommu->pci_seg->id, PCI_BUS_NUM(devid), PCI_SLOT(devid), PCI_FUNC(devid),
			address, flags);
		break;
	case EVENT_TYPE_PAGE_TAB_ERR:
		dev_err(dev, "Event logged [PAGE_TAB_HARDWARE_ERROR device=%04x:%02x:%02x.%x pasid=0x%04x address=0x%llx flags=0x%04x]\n",
			iommu->pci_seg->id, PCI_BUS_NUM(devid), PCI_SLOT(devid), PCI_FUNC(devid),
			pasid, address, flags);
		break;
	case EVENT_TYPE_ILL_CMD:
		dev_err(dev, "Event logged [ILLEGAL_COMMAND_ERROR address=0x%llx]\n", address);
		dump_command(address);
		break;
	case EVENT_TYPE_CMD_HARD_ERR:
		dev_err(dev, "Event logged [COMMAND_HARDWARE_ERROR address=0x%llx flags=0x%04x]\n",
			address, flags);
		break;
	case EVENT_TYPE_IOTLB_INV_TO:
		dev_err(dev, "Event logged [IOTLB_INV_TIMEOUT device=%04x:%02x:%02x.%x address=0x%llx]\n",
			iommu->pci_seg->id, PCI_BUS_NUM(devid), PCI_SLOT(devid), PCI_FUNC(devid),
			address);
		break;
	case EVENT_TYPE_INV_DEV_REQ:
		dev_err(dev, "Event logged [INVALID_DEVICE_REQUEST device=%04x:%02x:%02x.%x pasid=0x%05x address=0x%llx flags=0x%04x]\n",
			iommu->pci_seg->id, PCI_BUS_NUM(devid), PCI_SLOT(devid), PCI_FUNC(devid),
			pasid, address, flags);
		break;
	case EVENT_TYPE_RMP_FAULT:
		amd_iommu_report_rmp_fault(iommu, event);
		break;
	case EVENT_TYPE_RMP_HW_ERR:
		amd_iommu_report_rmp_hw_error(iommu, event);
		break;
	case EVENT_TYPE_INV_PPR_REQ:
		pasid = PPR_PASID(*((u64 *)__evt));
		tag = event[1] & 0x03FF;
		dev_err(dev, "Event logged [INVALID_PPR_REQUEST device=%04x:%02x:%02x.%x pasid=0x%05x address=0x%llx flags=0x%04x tag=0x%03x]\n",
			iommu->pci_seg->id, PCI_BUS_NUM(devid), PCI_SLOT(devid), PCI_FUNC(devid),
			pasid, address, flags, tag);
		break;
	default:
		dev_err(dev, "Event logged [UNKNOWN event[0]=0x%08x event[1]=0x%08x event[2]=0x%08x event[3]=0x%08x\n",
			event[0], event[1], event[2], event[3]);
	}

	/*
	 * To detect the hardware errata 732 we need to clear the
	 * entry back to zero. This issue does not exist on SNP
	 * enabled system. Also this buffer is not writeable on
	 * SNP enabled system.
	 */
	if (!amd_iommu_snp_en)
		memset(__evt, 0, 4 * sizeof(u32));
}

static void iommu_poll_events(struct amd_iommu *iommu)
{
	u32 head, tail;

	head = readl(iommu->mmio_base + MMIO_EVT_HEAD_OFFSET);
	tail = readl(iommu->mmio_base + MMIO_EVT_TAIL_OFFSET);

	while (head != tail) {
		iommu_print_event(iommu, iommu->evt_buf + head);
		head = (head + EVENT_ENTRY_SIZE) % EVT_BUFFER_SIZE;
	}

	writel(head, iommu->mmio_base + MMIO_EVT_HEAD_OFFSET);
}

<<<<<<< HEAD
static void iommu_poll_ppr_log(struct amd_iommu *iommu)
{
	u32 head, tail;

	if (iommu->ppr_log == NULL)
		return;

	head = readl(iommu->mmio_base + MMIO_PPR_HEAD_OFFSET);
	tail = readl(iommu->mmio_base + MMIO_PPR_TAIL_OFFSET);

	while (head != tail) {
		volatile u64 *raw;
		u64 entry[2];
		int i;

		raw = (u64 *)(iommu->ppr_log + head);

		/*
		 * Hardware bug: Interrupt may arrive before the entry is
		 * written to memory. If this happens we need to wait for the
		 * entry to arrive.
		 */
		for (i = 0; i < LOOP_TIMEOUT; ++i) {
			if (PPR_REQ_TYPE(raw[0]) != 0)
				break;
			udelay(1);
		}

		/* Avoid memcpy function-call overhead */
		entry[0] = raw[0];
		entry[1] = raw[1];

		/*
		 * To detect the hardware errata 733 we need to clear the
		 * entry back to zero. This issue does not exist on SNP
		 * enabled system. Also this buffer is not writeable on
		 * SNP enabled system.
		 */
		if (!amd_iommu_snp_en)
			raw[0] = raw[1] = 0UL;

		/* Update head pointer of hardware ring-buffer */
		head = (head + PPR_ENTRY_SIZE) % PPR_LOG_SIZE;
		writel(head, iommu->mmio_base + MMIO_PPR_HEAD_OFFSET);

		/* TODO: PPR Handler will be added when we add IOPF support */

		/* Refresh ring-buffer information */
		head = readl(iommu->mmio_base + MMIO_PPR_HEAD_OFFSET);
		tail = readl(iommu->mmio_base + MMIO_PPR_TAIL_OFFSET);
	}
}

=======
>>>>>>> 0c383648
#ifdef CONFIG_IRQ_REMAP
static int (*iommu_ga_log_notifier)(u32);

int amd_iommu_register_ga_log_notifier(int (*notifier)(u32))
{
	iommu_ga_log_notifier = notifier;

	return 0;
}
EXPORT_SYMBOL(amd_iommu_register_ga_log_notifier);

static void iommu_poll_ga_log(struct amd_iommu *iommu)
{
	u32 head, tail;

	if (iommu->ga_log == NULL)
		return;

	head = readl(iommu->mmio_base + MMIO_GA_HEAD_OFFSET);
	tail = readl(iommu->mmio_base + MMIO_GA_TAIL_OFFSET);

	while (head != tail) {
		volatile u64 *raw;
		u64 log_entry;

		raw = (u64 *)(iommu->ga_log + head);

		/* Avoid memcpy function-call overhead */
		log_entry = *raw;

		/* Update head pointer of hardware ring-buffer */
		head = (head + GA_ENTRY_SIZE) % GA_LOG_SIZE;
		writel(head, iommu->mmio_base + MMIO_GA_HEAD_OFFSET);

		/* Handle GA entry */
		switch (GA_REQ_TYPE(log_entry)) {
		case GA_GUEST_NR:
			if (!iommu_ga_log_notifier)
				break;

			pr_debug("%s: devid=%#x, ga_tag=%#x\n",
				 __func__, GA_DEVID(log_entry),
				 GA_TAG(log_entry));

			if (iommu_ga_log_notifier(GA_TAG(log_entry)) != 0)
				pr_err("GA log notifier failed.\n");
			break;
		default:
			break;
		}
	}
}

static void
amd_iommu_set_pci_msi_domain(struct device *dev, struct amd_iommu *iommu)
{
	if (!irq_remapping_enabled || !dev_is_pci(dev) ||
	    !pci_dev_has_default_msi_parent_domain(to_pci_dev(dev)))
		return;

	dev_set_msi_domain(dev, iommu->ir_domain);
}

#else /* CONFIG_IRQ_REMAP */
static inline void
amd_iommu_set_pci_msi_domain(struct device *dev, struct amd_iommu *iommu) { }
#endif /* !CONFIG_IRQ_REMAP */

static void amd_iommu_handle_irq(void *data, const char *evt_type,
				 u32 int_mask, u32 overflow_mask,
				 void (*int_handler)(struct amd_iommu *),
				 void (*overflow_handler)(struct amd_iommu *))
{
	struct amd_iommu *iommu = (struct amd_iommu *) data;
	u32 status = readl(iommu->mmio_base + MMIO_STATUS_OFFSET);
	u32 mask = int_mask | overflow_mask;

	while (status & mask) {
		/* Enable interrupt sources again */
		writel(mask, iommu->mmio_base + MMIO_STATUS_OFFSET);

		if (int_handler) {
			pr_devel("Processing IOMMU (ivhd%d) %s Log\n",
				 iommu->index, evt_type);
			int_handler(iommu);
		}

		if ((status & overflow_mask) && overflow_handler)
			overflow_handler(iommu);

		/*
		 * Hardware bug: ERBT1312
		 * When re-enabling interrupt (by writing 1
		 * to clear the bit), the hardware might also try to set
		 * the interrupt bit in the event status register.
		 * In this scenario, the bit will be set, and disable
		 * subsequent interrupts.
		 *
		 * Workaround: The IOMMU driver should read back the
		 * status register and check if the interrupt bits are cleared.
		 * If not, driver will need to go through the interrupt handler
		 * again and re-clear the bits
		 */
		status = readl(iommu->mmio_base + MMIO_STATUS_OFFSET);
	}
}

irqreturn_t amd_iommu_int_thread_evtlog(int irq, void *data)
{
	amd_iommu_handle_irq(data, "Evt", MMIO_STATUS_EVT_INT_MASK,
			     MMIO_STATUS_EVT_OVERFLOW_MASK,
			     iommu_poll_events, amd_iommu_restart_event_logging);

	return IRQ_HANDLED;
}

irqreturn_t amd_iommu_int_thread_pprlog(int irq, void *data)
{
	amd_iommu_handle_irq(data, "PPR", MMIO_STATUS_PPR_INT_MASK,
			     MMIO_STATUS_PPR_OVERFLOW_MASK,
<<<<<<< HEAD
			     iommu_poll_ppr_log, amd_iommu_restart_ppr_log);
=======
			     amd_iommu_poll_ppr_log, amd_iommu_restart_ppr_log);
>>>>>>> 0c383648

	return IRQ_HANDLED;
}

irqreturn_t amd_iommu_int_thread_galog(int irq, void *data)
{
#ifdef CONFIG_IRQ_REMAP
	amd_iommu_handle_irq(data, "GA", MMIO_STATUS_GALOG_INT_MASK,
			     MMIO_STATUS_GALOG_OVERFLOW_MASK,
			     iommu_poll_ga_log, amd_iommu_restart_ga_log);
#endif

	return IRQ_HANDLED;
}

irqreturn_t amd_iommu_int_thread(int irq, void *data)
{
	amd_iommu_int_thread_evtlog(irq, data);
	amd_iommu_int_thread_pprlog(irq, data);
	amd_iommu_int_thread_galog(irq, data);

	return IRQ_HANDLED;
}

irqreturn_t amd_iommu_int_handler(int irq, void *data)
{
	return IRQ_WAKE_THREAD;
}

/****************************************************************************
 *
 * IOMMU command queuing functions
 *
 ****************************************************************************/

static int wait_on_sem(struct amd_iommu *iommu, u64 data)
{
	int i = 0;

	while (*iommu->cmd_sem != data && i < LOOP_TIMEOUT) {
		udelay(1);
		i += 1;
	}

	if (i == LOOP_TIMEOUT) {
		pr_alert("Completion-Wait loop timed out\n");
		return -EIO;
	}

	return 0;
}

static void copy_cmd_to_buffer(struct amd_iommu *iommu,
			       struct iommu_cmd *cmd)
{
	u8 *target;
	u32 tail;

	/* Copy command to buffer */
	tail = iommu->cmd_buf_tail;
	target = iommu->cmd_buf + tail;
	memcpy(target, cmd, sizeof(*cmd));

	tail = (tail + sizeof(*cmd)) % CMD_BUFFER_SIZE;
	iommu->cmd_buf_tail = tail;

	/* Tell the IOMMU about it */
	writel(tail, iommu->mmio_base + MMIO_CMD_TAIL_OFFSET);
}

static void build_completion_wait(struct iommu_cmd *cmd,
				  struct amd_iommu *iommu,
				  u64 data)
{
	u64 paddr = iommu_virt_to_phys((void *)iommu->cmd_sem);

	memset(cmd, 0, sizeof(*cmd));
	cmd->data[0] = lower_32_bits(paddr) | CMD_COMPL_WAIT_STORE_MASK;
	cmd->data[1] = upper_32_bits(paddr);
	cmd->data[2] = lower_32_bits(data);
	cmd->data[3] = upper_32_bits(data);
	CMD_SET_TYPE(cmd, CMD_COMPL_WAIT);
}

static void build_inv_dte(struct iommu_cmd *cmd, u16 devid)
{
	memset(cmd, 0, sizeof(*cmd));
	cmd->data[0] = devid;
	CMD_SET_TYPE(cmd, CMD_INV_DEV_ENTRY);
}

/*
 * Builds an invalidation address which is suitable for one page or multiple
 * pages. Sets the size bit (S) as needed is more than one page is flushed.
 */
static inline u64 build_inv_address(u64 address, size_t size)
{
	u64 pages, end, msb_diff;

	pages = iommu_num_pages(address, size, PAGE_SIZE);

	if (pages == 1)
		return address & PAGE_MASK;

	end = address + size - 1;

	/*
	 * msb_diff would hold the index of the most significant bit that
	 * flipped between the start and end.
	 */
	msb_diff = fls64(end ^ address) - 1;

	/*
	 * Bits 63:52 are sign extended. If for some reason bit 51 is different
	 * between the start and the end, invalidate everything.
	 */
	if (unlikely(msb_diff > 51)) {
		address = CMD_INV_IOMMU_ALL_PAGES_ADDRESS;
	} else {
		/*
		 * The msb-bit must be clear on the address. Just set all the
		 * lower bits.
		 */
		address |= (1ull << msb_diff) - 1;
	}

	/* Clear bits 11:0 */
	address &= PAGE_MASK;

	/* Set the size bit - we flush more than one 4kb page */
	return address | CMD_INV_IOMMU_PAGES_SIZE_MASK;
}

static void build_inv_iommu_pages(struct iommu_cmd *cmd, u64 address,
				  size_t size, u16 domid,
				  ioasid_t pasid, bool gn)
{
	u64 inv_address = build_inv_address(address, size);

	memset(cmd, 0, sizeof(*cmd));

	cmd->data[1] |= domid;
	cmd->data[2]  = lower_32_bits(inv_address);
	cmd->data[3]  = upper_32_bits(inv_address);
	/* PDE bit - we want to flush everything, not only the PTEs */
	cmd->data[2] |= CMD_INV_IOMMU_PAGES_PDE_MASK;
	if (gn) {
		cmd->data[0] |= pasid;
		cmd->data[2] |= CMD_INV_IOMMU_PAGES_GN_MASK;
	}
	CMD_SET_TYPE(cmd, CMD_INV_IOMMU_PAGES);
}

static void build_inv_iotlb_pages(struct iommu_cmd *cmd, u16 devid, int qdep,
				  u64 address, size_t size,
				  ioasid_t pasid, bool gn)
{
	u64 inv_address = build_inv_address(address, size);

	memset(cmd, 0, sizeof(*cmd));

	cmd->data[0]  = devid;
	cmd->data[0] |= (qdep & 0xff) << 24;
	cmd->data[1]  = devid;
	cmd->data[2]  = lower_32_bits(inv_address);
	cmd->data[3]  = upper_32_bits(inv_address);
	if (gn) {
		cmd->data[0] |= ((pasid >> 8) & 0xff) << 16;
		cmd->data[1] |= (pasid & 0xff) << 16;
		cmd->data[2] |= CMD_INV_IOMMU_PAGES_GN_MASK;
	}

	CMD_SET_TYPE(cmd, CMD_INV_IOTLB_PAGES);
}

static void build_complete_ppr(struct iommu_cmd *cmd, u16 devid, u32 pasid,
			       int status, int tag, u8 gn)
{
	memset(cmd, 0, sizeof(*cmd));

	cmd->data[0]  = devid;
	if (gn) {
		cmd->data[1]  = pasid;
		cmd->data[2]  = CMD_INV_IOMMU_PAGES_GN_MASK;
	}
	cmd->data[3]  = tag & 0x1ff;
	cmd->data[3] |= (status & PPR_STATUS_MASK) << PPR_STATUS_SHIFT;

	CMD_SET_TYPE(cmd, CMD_COMPLETE_PPR);
}

static void build_inv_all(struct iommu_cmd *cmd)
{
	memset(cmd, 0, sizeof(*cmd));
	CMD_SET_TYPE(cmd, CMD_INV_ALL);
}

static void build_inv_irt(struct iommu_cmd *cmd, u16 devid)
{
	memset(cmd, 0, sizeof(*cmd));
	cmd->data[0] = devid;
	CMD_SET_TYPE(cmd, CMD_INV_IRT);
}

/*
 * Writes the command to the IOMMUs command buffer and informs the
 * hardware about the new command.
 */
static int __iommu_queue_command_sync(struct amd_iommu *iommu,
				      struct iommu_cmd *cmd,
				      bool sync)
{
	unsigned int count = 0;
	u32 left, next_tail;

	next_tail = (iommu->cmd_buf_tail + sizeof(*cmd)) % CMD_BUFFER_SIZE;
again:
	left      = (iommu->cmd_buf_head - next_tail) % CMD_BUFFER_SIZE;

	if (left <= 0x20) {
		/* Skip udelay() the first time around */
		if (count++) {
			if (count == LOOP_TIMEOUT) {
				pr_err("Command buffer timeout\n");
				return -EIO;
			}

			udelay(1);
		}

		/* Update head and recheck remaining space */
		iommu->cmd_buf_head = readl(iommu->mmio_base +
					    MMIO_CMD_HEAD_OFFSET);

		goto again;
	}

	copy_cmd_to_buffer(iommu, cmd);

	/* Do we need to make sure all commands are processed? */
	iommu->need_sync = sync;

	return 0;
}

static int iommu_queue_command_sync(struct amd_iommu *iommu,
				    struct iommu_cmd *cmd,
				    bool sync)
{
	unsigned long flags;
	int ret;

	raw_spin_lock_irqsave(&iommu->lock, flags);
	ret = __iommu_queue_command_sync(iommu, cmd, sync);
	raw_spin_unlock_irqrestore(&iommu->lock, flags);

	return ret;
}

static int iommu_queue_command(struct amd_iommu *iommu, struct iommu_cmd *cmd)
{
	return iommu_queue_command_sync(iommu, cmd, true);
}

/*
 * This function queues a completion wait command into the command
 * buffer of an IOMMU
 */
static int iommu_completion_wait(struct amd_iommu *iommu)
{
	struct iommu_cmd cmd;
	unsigned long flags;
	int ret;
	u64 data;

	if (!iommu->need_sync)
		return 0;

	data = atomic64_add_return(1, &iommu->cmd_sem_val);
	build_completion_wait(&cmd, iommu, data);

	raw_spin_lock_irqsave(&iommu->lock, flags);

	ret = __iommu_queue_command_sync(iommu, &cmd, false);
	if (ret)
		goto out_unlock;

	ret = wait_on_sem(iommu, data);

out_unlock:
	raw_spin_unlock_irqrestore(&iommu->lock, flags);

	return ret;
}

static int iommu_flush_dte(struct amd_iommu *iommu, u16 devid)
{
	struct iommu_cmd cmd;

	build_inv_dte(&cmd, devid);

	return iommu_queue_command(iommu, &cmd);
}

static void amd_iommu_flush_dte_all(struct amd_iommu *iommu)
{
	u32 devid;
	u16 last_bdf = iommu->pci_seg->last_bdf;

	for (devid = 0; devid <= last_bdf; ++devid)
		iommu_flush_dte(iommu, devid);

	iommu_completion_wait(iommu);
}

/*
 * This function uses heavy locking and may disable irqs for some time. But
 * this is no issue because it is only called during resume.
 */
static void amd_iommu_flush_tlb_all(struct amd_iommu *iommu)
{
	u32 dom_id;
	u16 last_bdf = iommu->pci_seg->last_bdf;

	for (dom_id = 0; dom_id <= last_bdf; ++dom_id) {
		struct iommu_cmd cmd;
		build_inv_iommu_pages(&cmd, 0, CMD_INV_IOMMU_ALL_PAGES_ADDRESS,
				      dom_id, IOMMU_NO_PASID, false);
		iommu_queue_command(iommu, &cmd);
	}

	iommu_completion_wait(iommu);
}

static void amd_iommu_flush_tlb_domid(struct amd_iommu *iommu, u32 dom_id)
{
	struct iommu_cmd cmd;

	build_inv_iommu_pages(&cmd, 0, CMD_INV_IOMMU_ALL_PAGES_ADDRESS,
			      dom_id, IOMMU_NO_PASID, false);
	iommu_queue_command(iommu, &cmd);

	iommu_completion_wait(iommu);
}

static void amd_iommu_flush_all(struct amd_iommu *iommu)
{
	struct iommu_cmd cmd;

	build_inv_all(&cmd);

	iommu_queue_command(iommu, &cmd);
	iommu_completion_wait(iommu);
}

static void iommu_flush_irt(struct amd_iommu *iommu, u16 devid)
{
	struct iommu_cmd cmd;

	build_inv_irt(&cmd, devid);

	iommu_queue_command(iommu, &cmd);
}

static void amd_iommu_flush_irt_all(struct amd_iommu *iommu)
{
	u32 devid;
	u16 last_bdf = iommu->pci_seg->last_bdf;

	if (iommu->irtcachedis_enabled)
		return;

	for (devid = 0; devid <= last_bdf; devid++)
		iommu_flush_irt(iommu, devid);

	iommu_completion_wait(iommu);
}

void amd_iommu_flush_all_caches(struct amd_iommu *iommu)
{
	if (check_feature(FEATURE_IA)) {
		amd_iommu_flush_all(iommu);
	} else {
		amd_iommu_flush_dte_all(iommu);
		amd_iommu_flush_irt_all(iommu);
		amd_iommu_flush_tlb_all(iommu);
	}
}

/*
 * Command send function for flushing on-device TLB
 */
static int device_flush_iotlb(struct iommu_dev_data *dev_data, u64 address,
			      size_t size, ioasid_t pasid, bool gn)
{
	struct amd_iommu *iommu = get_amd_iommu_from_dev_data(dev_data);
	struct iommu_cmd cmd;
	int qdep = dev_data->ats_qdep;

	build_inv_iotlb_pages(&cmd, dev_data->devid, qdep, address,
			      size, pasid, gn);

	return iommu_queue_command(iommu, &cmd);
}

static int device_flush_dte_alias(struct pci_dev *pdev, u16 alias, void *data)
{
	struct amd_iommu *iommu = data;

	return iommu_flush_dte(iommu, alias);
}

/*
 * Command send function for invalidating a device table entry
 */
static int device_flush_dte(struct iommu_dev_data *dev_data)
{
	struct amd_iommu *iommu = get_amd_iommu_from_dev_data(dev_data);
	struct pci_dev *pdev = NULL;
	struct amd_iommu_pci_seg *pci_seg;
	u16 alias;
	int ret;

	if (dev_is_pci(dev_data->dev))
		pdev = to_pci_dev(dev_data->dev);

	if (pdev)
		ret = pci_for_each_dma_alias(pdev,
					     device_flush_dte_alias, iommu);
	else
		ret = iommu_flush_dte(iommu, dev_data->devid);
	if (ret)
		return ret;

	pci_seg = iommu->pci_seg;
	alias = pci_seg->alias_table[dev_data->devid];
	if (alias != dev_data->devid) {
		ret = iommu_flush_dte(iommu, alias);
		if (ret)
			return ret;
	}

	if (dev_data->ats_enabled) {
		/* Invalidate the entire contents of an IOTLB */
		ret = device_flush_iotlb(dev_data, 0, ~0UL,
					 IOMMU_NO_PASID, false);
	}

	return ret;
}

static int domain_flush_pages_v2(struct protection_domain *pdom,
				 u64 address, size_t size)
{
	struct iommu_dev_data *dev_data;
	struct iommu_cmd cmd;
	int ret = 0;

	list_for_each_entry(dev_data, &pdom->dev_list, list) {
		struct amd_iommu *iommu = get_amd_iommu_from_dev(dev_data->dev);
		u16 domid = dev_data->gcr3_info.domid;

		build_inv_iommu_pages(&cmd, address, size,
				      domid, IOMMU_NO_PASID, true);

		ret |= iommu_queue_command(iommu, &cmd);
	}

	return ret;
}

static int domain_flush_pages_v1(struct protection_domain *pdom,
				 u64 address, size_t size)
{
	struct iommu_cmd cmd;
	int ret = 0, i;

	build_inv_iommu_pages(&cmd, address, size,
			      pdom->id, IOMMU_NO_PASID, false);

	for (i = 0; i < amd_iommu_get_num_iommus(); ++i) {
		if (!pdom->dev_iommu[i])
			continue;

		/*
		 * Devices of this domain are behind this IOMMU
		 * We need a TLB flush
		 */
		ret |= iommu_queue_command(amd_iommus[i], &cmd);
	}

	return ret;
}

/*
 * TLB invalidation function which is called from the mapping functions.
 * It flushes range of PTEs of the domain.
 */
static void __domain_flush_pages(struct protection_domain *domain,
				 u64 address, size_t size)
{
	struct iommu_dev_data *dev_data;
	int ret = 0;
	ioasid_t pasid = IOMMU_NO_PASID;
	bool gn = false;

	if (pdom_is_v2_pgtbl_mode(domain)) {
		gn = true;
		ret = domain_flush_pages_v2(domain, address, size);
	} else {
		ret = domain_flush_pages_v1(domain, address, size);
	}

	list_for_each_entry(dev_data, &domain->dev_list, list) {

		if (!dev_data->ats_enabled)
			continue;

		ret |= device_flush_iotlb(dev_data, address, size, pasid, gn);
	}

	WARN_ON(ret);
}

void amd_iommu_domain_flush_pages(struct protection_domain *domain,
				  u64 address, size_t size)
{
	if (likely(!amd_iommu_np_cache)) {
		__domain_flush_pages(domain, address, size);

		/* Wait until IOMMU TLB and all device IOTLB flushes are complete */
		amd_iommu_domain_flush_complete(domain);

		return;
	}

	/*
	 * When NpCache is on, we infer that we run in a VM and use a vIOMMU.
	 * In such setups it is best to avoid flushes of ranges which are not
	 * naturally aligned, since it would lead to flushes of unmodified
	 * PTEs. Such flushes would require the hypervisor to do more work than
	 * necessary. Therefore, perform repeated flushes of aligned ranges
	 * until you cover the range. Each iteration flushes the smaller
	 * between the natural alignment of the address that we flush and the
	 * greatest naturally aligned region that fits in the range.
	 */
	while (size != 0) {
		int addr_alignment = __ffs(address);
		int size_alignment = __fls(size);
		int min_alignment;
		size_t flush_size;

		/*
		 * size is always non-zero, but address might be zero, causing
		 * addr_alignment to be negative. As the casting of the
		 * argument in __ffs(address) to long might trim the high bits
		 * of the address on x86-32, cast to long when doing the check.
		 */
		if (likely((unsigned long)address != 0))
			min_alignment = min(addr_alignment, size_alignment);
		else
			min_alignment = size_alignment;

		flush_size = 1ul << min_alignment;

		__domain_flush_pages(domain, address, flush_size);
		address += flush_size;
		size -= flush_size;
	}

	/* Wait until IOMMU TLB and all device IOTLB flushes are complete */
	amd_iommu_domain_flush_complete(domain);
}

/* Flush the whole IO/TLB for a given protection domain - including PDE */
static void amd_iommu_domain_flush_all(struct protection_domain *domain)
{
	amd_iommu_domain_flush_pages(domain, 0,
				     CMD_INV_IOMMU_ALL_PAGES_ADDRESS);
}

void amd_iommu_dev_flush_pasid_pages(struct iommu_dev_data *dev_data,
				     ioasid_t pasid, u64 address, size_t size)
{
	struct iommu_cmd cmd;
	struct amd_iommu *iommu = get_amd_iommu_from_dev(dev_data->dev);

	build_inv_iommu_pages(&cmd, address, size,
			      dev_data->gcr3_info.domid, pasid, true);
	iommu_queue_command(iommu, &cmd);

	if (dev_data->ats_enabled)
		device_flush_iotlb(dev_data, address, size, pasid, true);

	iommu_completion_wait(iommu);
}

void amd_iommu_dev_flush_pasid_all(struct iommu_dev_data *dev_data,
				   ioasid_t pasid)
{
	amd_iommu_dev_flush_pasid_pages(dev_data, 0,
					CMD_INV_IOMMU_ALL_PAGES_ADDRESS, pasid);
}

void amd_iommu_domain_flush_complete(struct protection_domain *domain)
{
	int i;

	for (i = 0; i < amd_iommu_get_num_iommus(); ++i) {
		if (domain && !domain->dev_iommu[i])
			continue;

		/*
		 * Devices of this domain are behind this IOMMU
		 * We need to wait for completion of all commands.
		 */
		iommu_completion_wait(amd_iommus[i]);
	}
}

/* Flush the not present cache if it exists */
static void domain_flush_np_cache(struct protection_domain *domain,
		dma_addr_t iova, size_t size)
{
	if (unlikely(amd_iommu_np_cache)) {
		unsigned long flags;

		spin_lock_irqsave(&domain->lock, flags);
		amd_iommu_domain_flush_pages(domain, iova, size);
		spin_unlock_irqrestore(&domain->lock, flags);
	}
}


/*
 * This function flushes the DTEs for all devices in domain
 */
static void domain_flush_devices(struct protection_domain *domain)
{
	struct iommu_dev_data *dev_data;

	list_for_each_entry(dev_data, &domain->dev_list, list)
		device_flush_dte(dev_data);
}

static void update_device_table(struct protection_domain *domain)
<<<<<<< HEAD
{
	struct iommu_dev_data *dev_data;

	list_for_each_entry(dev_data, &domain->dev_list, list) {
		struct amd_iommu *iommu = rlookup_amd_iommu(dev_data->dev);

		set_dte_entry(iommu, dev_data);
		clone_aliases(iommu, dev_data->dev);
	}
}

void amd_iommu_update_and_flush_device_table(struct protection_domain *domain)
{
	update_device_table(domain);
	domain_flush_devices(domain);
}

void amd_iommu_domain_update(struct protection_domain *domain)
{
	/* Update device table */
	amd_iommu_update_and_flush_device_table(domain);

	/* Flush domain TLB(s) and wait for completion */
	amd_iommu_domain_flush_all(domain);
}

int amd_iommu_complete_ppr(struct pci_dev *pdev, u32 pasid,
			   int status, int tag)
{
	struct iommu_dev_data *dev_data;
	struct amd_iommu *iommu;
	struct iommu_cmd cmd;

	dev_data = dev_iommu_priv_get(&pdev->dev);
	iommu    = get_amd_iommu_from_dev(&pdev->dev);

	build_complete_ppr(&cmd, dev_data->devid, pasid, status,
			   tag, dev_data->pri_tlp);

	return iommu_queue_command(iommu, &cmd);
}

/****************************************************************************
 *
 * The next functions belong to the domain allocation. A domain is
 * allocated for every IOMMU as the default domain. If device isolation
 * is enabled, every device get its own domain. The most important thing
 * about domains is the page table mapping the DMA address space they
 * contain.
 *
 ****************************************************************************/

static u16 domain_id_alloc(void)
{
	unsigned long flags;
	int id;

=======
{
	struct iommu_dev_data *dev_data;

	list_for_each_entry(dev_data, &domain->dev_list, list) {
		struct amd_iommu *iommu = rlookup_amd_iommu(dev_data->dev);

		set_dte_entry(iommu, dev_data);
		clone_aliases(iommu, dev_data->dev);
	}
}

void amd_iommu_update_and_flush_device_table(struct protection_domain *domain)
{
	update_device_table(domain);
	domain_flush_devices(domain);
}

void amd_iommu_domain_update(struct protection_domain *domain)
{
	/* Update device table */
	amd_iommu_update_and_flush_device_table(domain);

	/* Flush domain TLB(s) and wait for completion */
	amd_iommu_domain_flush_all(domain);
}

int amd_iommu_complete_ppr(struct device *dev, u32 pasid, int status, int tag)
{
	struct iommu_dev_data *dev_data;
	struct amd_iommu *iommu;
	struct iommu_cmd cmd;

	dev_data = dev_iommu_priv_get(dev);
	iommu    = get_amd_iommu_from_dev(dev);

	build_complete_ppr(&cmd, dev_data->devid, pasid, status,
			   tag, dev_data->pri_tlp);

	return iommu_queue_command(iommu, &cmd);
}

/****************************************************************************
 *
 * The next functions belong to the domain allocation. A domain is
 * allocated for every IOMMU as the default domain. If device isolation
 * is enabled, every device get its own domain. The most important thing
 * about domains is the page table mapping the DMA address space they
 * contain.
 *
 ****************************************************************************/

static u16 domain_id_alloc(void)
{
	unsigned long flags;
	int id;

>>>>>>> 0c383648
	spin_lock_irqsave(&pd_bitmap_lock, flags);
	id = find_first_zero_bit(amd_iommu_pd_alloc_bitmap, MAX_DOMAIN_ID);
	BUG_ON(id == 0);
	if (id > 0 && id < MAX_DOMAIN_ID)
		__set_bit(id, amd_iommu_pd_alloc_bitmap);
	else
		id = 0;
	spin_unlock_irqrestore(&pd_bitmap_lock, flags);

	return id;
}

static void domain_id_free(int id)
{
	unsigned long flags;

	spin_lock_irqsave(&pd_bitmap_lock, flags);
	if (id > 0 && id < MAX_DOMAIN_ID)
		__clear_bit(id, amd_iommu_pd_alloc_bitmap);
	spin_unlock_irqrestore(&pd_bitmap_lock, flags);
}

static void free_gcr3_tbl_level1(u64 *tbl)
{
	u64 *ptr;
	int i;

	for (i = 0; i < 512; ++i) {
		if (!(tbl[i] & GCR3_VALID))
			continue;

		ptr = iommu_phys_to_virt(tbl[i] & PAGE_MASK);

		iommu_free_page(ptr);
	}
}

static void free_gcr3_tbl_level2(u64 *tbl)
{
	u64 *ptr;
	int i;

	for (i = 0; i < 512; ++i) {
		if (!(tbl[i] & GCR3_VALID))
			continue;

		ptr = iommu_phys_to_virt(tbl[i] & PAGE_MASK);

		free_gcr3_tbl_level1(ptr);
	}
}

static void free_gcr3_table(struct gcr3_tbl_info *gcr3_info)
<<<<<<< HEAD
{
	if (gcr3_info->glx == 2)
		free_gcr3_tbl_level2(gcr3_info->gcr3_tbl);
	else if (gcr3_info->glx == 1)
		free_gcr3_tbl_level1(gcr3_info->gcr3_tbl);
	else
		WARN_ON_ONCE(gcr3_info->glx != 0);

	gcr3_info->glx = 0;

	/* Free per device domain ID */
	domain_id_free(gcr3_info->domid);

	free_page((unsigned long)gcr3_info->gcr3_tbl);
	gcr3_info->gcr3_tbl = NULL;
}

/*
 * Number of GCR3 table levels required. Level must be 4-Kbyte
 * page and can contain up to 512 entries.
 */
static int get_gcr3_levels(int pasids)
{
	int levels;
=======
{
	if (gcr3_info->glx == 2)
		free_gcr3_tbl_level2(gcr3_info->gcr3_tbl);
	else if (gcr3_info->glx == 1)
		free_gcr3_tbl_level1(gcr3_info->gcr3_tbl);
	else
		WARN_ON_ONCE(gcr3_info->glx != 0);

	gcr3_info->glx = 0;

	/* Free per device domain ID */
	domain_id_free(gcr3_info->domid);

	iommu_free_page(gcr3_info->gcr3_tbl);
	gcr3_info->gcr3_tbl = NULL;
}

/*
 * Number of GCR3 table levels required. Level must be 4-Kbyte
 * page and can contain up to 512 entries.
 */
static int get_gcr3_levels(int pasids)
{
	int levels;

	if (pasids == -1)
		return amd_iommu_max_glx_val;

	levels = get_count_order(pasids);

	return levels ? (DIV_ROUND_UP(levels, 9) - 1) : levels;
}

static int setup_gcr3_table(struct gcr3_tbl_info *gcr3_info,
			    struct amd_iommu *iommu, int pasids)
{
	int levels = get_gcr3_levels(pasids);
	int nid = iommu ? dev_to_node(&iommu->dev->dev) : NUMA_NO_NODE;

	if (levels > amd_iommu_max_glx_val)
		return -EINVAL;

	if (gcr3_info->gcr3_tbl)
		return -EBUSY;

	/* Allocate per device domain ID */
	gcr3_info->domid = domain_id_alloc();

	gcr3_info->gcr3_tbl = iommu_alloc_page_node(nid, GFP_ATOMIC);
	if (gcr3_info->gcr3_tbl == NULL) {
		domain_id_free(gcr3_info->domid);
		return -ENOMEM;
	}

	gcr3_info->glx = levels;

	return 0;
}

static u64 *__get_gcr3_pte(struct gcr3_tbl_info *gcr3_info,
			   ioasid_t pasid, bool alloc)
{
	int index;
	u64 *pte;
	u64 *root = gcr3_info->gcr3_tbl;
	int level = gcr3_info->glx;

	while (true) {

		index = (pasid >> (9 * level)) & 0x1ff;
		pte   = &root[index];

		if (level == 0)
			break;

		if (!(*pte & GCR3_VALID)) {
			if (!alloc)
				return NULL;

			root = (void *)get_zeroed_page(GFP_ATOMIC);
			if (root == NULL)
				return NULL;

			*pte = iommu_virt_to_phys(root) | GCR3_VALID;
		}

		root = iommu_phys_to_virt(*pte & PAGE_MASK);

		level -= 1;
	}

	return pte;
}

static int update_gcr3(struct iommu_dev_data *dev_data,
		       ioasid_t pasid, unsigned long gcr3, bool set)
{
	struct gcr3_tbl_info *gcr3_info = &dev_data->gcr3_info;
	u64 *pte;

	pte = __get_gcr3_pte(gcr3_info, pasid, true);
	if (pte == NULL)
		return -ENOMEM;

	if (set)
		*pte = (gcr3 & PAGE_MASK) | GCR3_VALID;
	else
		*pte = 0;

	amd_iommu_dev_flush_pasid_all(dev_data, pasid);
	return 0;
}

int amd_iommu_set_gcr3(struct iommu_dev_data *dev_data, ioasid_t pasid,
		       unsigned long gcr3)
{
	struct gcr3_tbl_info *gcr3_info = &dev_data->gcr3_info;
	int ret;

	iommu_group_mutex_assert(dev_data->dev);

	ret = update_gcr3(dev_data, pasid, gcr3, true);
	if (ret)
		return ret;

	gcr3_info->pasid_cnt++;
	return ret;
}

int amd_iommu_clear_gcr3(struct iommu_dev_data *dev_data, ioasid_t pasid)
{
	struct gcr3_tbl_info *gcr3_info = &dev_data->gcr3_info;
	int ret;

	iommu_group_mutex_assert(dev_data->dev);

	ret = update_gcr3(dev_data, pasid, 0, false);
	if (ret)
		return ret;

	gcr3_info->pasid_cnt--;
	return ret;
}

static void set_dte_entry(struct amd_iommu *iommu,
			  struct iommu_dev_data *dev_data)
{
	u64 pte_root = 0;
	u64 flags = 0;
	u32 old_domid;
	u16 devid = dev_data->devid;
	u16 domid;
	struct protection_domain *domain = dev_data->domain;
	struct dev_table_entry *dev_table = get_dev_table(iommu);
	struct gcr3_tbl_info *gcr3_info = &dev_data->gcr3_info;

	if (gcr3_info && gcr3_info->gcr3_tbl)
		domid = dev_data->gcr3_info.domid;
	else
		domid = domain->id;
>>>>>>> 0c383648

	if (pasids == -1)
		return amd_iommu_max_glx_val;

	levels = get_count_order(pasids);

	return levels ? (DIV_ROUND_UP(levels, 9) - 1) : levels;
}

static int setup_gcr3_table(struct gcr3_tbl_info *gcr3_info,
			    struct amd_iommu *iommu, int pasids)
{
	int levels = get_gcr3_levels(pasids);
	int nid = iommu ? dev_to_node(&iommu->dev->dev) : NUMA_NO_NODE;

	if (levels > amd_iommu_max_glx_val)
		return -EINVAL;

	if (gcr3_info->gcr3_tbl)
		return -EBUSY;

	/* Allocate per device domain ID */
	gcr3_info->domid = domain_id_alloc();

	gcr3_info->gcr3_tbl = alloc_pgtable_page(nid, GFP_ATOMIC);
	if (gcr3_info->gcr3_tbl == NULL) {
		domain_id_free(gcr3_info->domid);
		return -ENOMEM;
	}

	gcr3_info->glx = levels;

	return 0;
}

static u64 *__get_gcr3_pte(struct gcr3_tbl_info *gcr3_info,
			   ioasid_t pasid, bool alloc)
{
	int index;
	u64 *pte;
	u64 *root = gcr3_info->gcr3_tbl;
	int level = gcr3_info->glx;

	while (true) {

		index = (pasid >> (9 * level)) & 0x1ff;
		pte   = &root[index];

		if (level == 0)
			break;

		if (!(*pte & GCR3_VALID)) {
			if (!alloc)
				return NULL;

			root = (void *)get_zeroed_page(GFP_ATOMIC);
			if (root == NULL)
				return NULL;

			*pte = iommu_virt_to_phys(root) | GCR3_VALID;
		}

		root = iommu_phys_to_virt(*pte & PAGE_MASK);

		level -= 1;
	}

	return pte;
}

static int update_gcr3(struct iommu_dev_data *dev_data,
		       ioasid_t pasid, unsigned long gcr3, bool set)
{
	struct gcr3_tbl_info *gcr3_info = &dev_data->gcr3_info;
	u64 *pte;

	pte = __get_gcr3_pte(gcr3_info, pasid, true);
	if (pte == NULL)
		return -ENOMEM;

	if (set)
		*pte = (gcr3 & PAGE_MASK) | GCR3_VALID;
	else
		*pte = 0;

	amd_iommu_dev_flush_pasid_all(dev_data, pasid);
	return 0;
}

int amd_iommu_set_gcr3(struct iommu_dev_data *dev_data, ioasid_t pasid,
		       unsigned long gcr3)
{
	struct gcr3_tbl_info *gcr3_info = &dev_data->gcr3_info;
	int ret;

	iommu_group_mutex_assert(dev_data->dev);

	ret = update_gcr3(dev_data, pasid, gcr3, true);
	if (ret)
		return ret;

	gcr3_info->pasid_cnt++;
	return ret;
}

int amd_iommu_clear_gcr3(struct iommu_dev_data *dev_data, ioasid_t pasid)
{
	struct gcr3_tbl_info *gcr3_info = &dev_data->gcr3_info;
	int ret;

	iommu_group_mutex_assert(dev_data->dev);

	ret = update_gcr3(dev_data, pasid, 0, false);
	if (ret)
		return ret;

	gcr3_info->pasid_cnt--;
	return ret;
}

static void set_dte_entry(struct amd_iommu *iommu,
			  struct iommu_dev_data *dev_data)
{
	u64 pte_root = 0;
	u64 flags = 0;
	u32 old_domid;
	u16 devid = dev_data->devid;
	u16 domid;
	struct protection_domain *domain = dev_data->domain;
	struct dev_table_entry *dev_table = get_dev_table(iommu);
	struct gcr3_tbl_info *gcr3_info = &dev_data->gcr3_info;

	if (gcr3_info && gcr3_info->gcr3_tbl)
		domid = dev_data->gcr3_info.domid;
	else
		domid = domain->id;

	if (domain->iop.mode != PAGE_MODE_NONE)
		pte_root = iommu_virt_to_phys(domain->iop.root);

	pte_root |= (domain->iop.mode & DEV_ENTRY_MODE_MASK)
		    << DEV_ENTRY_MODE_SHIFT;

	pte_root |= DTE_FLAG_IR | DTE_FLAG_IW | DTE_FLAG_V;

	/*
	 * When SNP is enabled, Only set TV bit when IOMMU
	 * page translation is in use.
	 */
	if (!amd_iommu_snp_en || (domid != 0))
		pte_root |= DTE_FLAG_TV;

	flags = dev_table[devid].data[1];

	if (dev_data->ats_enabled)
		flags |= DTE_FLAG_IOTLB;

	if (dev_data->ppr)
		pte_root |= 1ULL << DEV_ENTRY_PPR;
<<<<<<< HEAD

	if (domain->dirty_tracking)
		pte_root |= DTE_FLAG_HAD;

=======

	if (domain->dirty_tracking)
		pte_root |= DTE_FLAG_HAD;

>>>>>>> 0c383648
	if (gcr3_info && gcr3_info->gcr3_tbl) {
		u64 gcr3 = iommu_virt_to_phys(gcr3_info->gcr3_tbl);
		u64 glx  = gcr3_info->glx;
		u64 tmp;

		pte_root |= DTE_FLAG_GV;
		pte_root |= (glx & DTE_GLX_MASK) << DTE_GLX_SHIFT;

		/* First mask out possible old values for GCR3 table */
		tmp = DTE_GCR3_VAL_B(~0ULL) << DTE_GCR3_SHIFT_B;
		flags    &= ~tmp;

		tmp = DTE_GCR3_VAL_C(~0ULL) << DTE_GCR3_SHIFT_C;
		flags    &= ~tmp;

		/* Encode GCR3 table into DTE */
		tmp = DTE_GCR3_VAL_A(gcr3) << DTE_GCR3_SHIFT_A;
		pte_root |= tmp;

		tmp = DTE_GCR3_VAL_B(gcr3) << DTE_GCR3_SHIFT_B;
		flags    |= tmp;

		tmp = DTE_GCR3_VAL_C(gcr3) << DTE_GCR3_SHIFT_C;
		flags    |= tmp;

		if (amd_iommu_gpt_level == PAGE_MODE_5_LEVEL) {
			dev_table[devid].data[2] |=
				((u64)GUEST_PGTABLE_5_LEVEL << DTE_GPT_LEVEL_SHIFT);
		}

		/* GIOV is supported with V2 page table mode only */
		if (pdom_is_v2_pgtbl_mode(domain))
			pte_root |= DTE_FLAG_GIOV;
	}

	flags &= ~DEV_DOMID_MASK;
	flags |= domid;

	old_domid = dev_table[devid].data[1] & DEV_DOMID_MASK;
	dev_table[devid].data[1]  = flags;
	dev_table[devid].data[0]  = pte_root;

	/*
	 * A kdump kernel might be replacing a domain ID that was copied from
	 * the previous kernel--if so, it needs to flush the translation cache
	 * entries for the old domain ID that is being overwritten
	 */
	if (old_domid) {
		amd_iommu_flush_tlb_domid(iommu, old_domid);
	}
}

static void clear_dte_entry(struct amd_iommu *iommu, u16 devid)
{
	struct dev_table_entry *dev_table = get_dev_table(iommu);

	/* remove entry from the device table seen by the hardware */
	dev_table[devid].data[0]  = DTE_FLAG_V;

	if (!amd_iommu_snp_en)
		dev_table[devid].data[0] |= DTE_FLAG_TV;

	dev_table[devid].data[1] &= DTE_FLAG_MASK;

	amd_iommu_apply_erratum_63(iommu, devid);
}

<<<<<<< HEAD
static int do_attach(struct iommu_dev_data *dev_data,
		     struct protection_domain *domain)
{
=======
/* Update and flush DTE for the given device */
void amd_iommu_dev_update_dte(struct iommu_dev_data *dev_data, bool set)
{
	struct amd_iommu *iommu = get_amd_iommu_from_dev(dev_data->dev);

	if (set)
		set_dte_entry(iommu, dev_data);
	else
		clear_dte_entry(iommu, dev_data->devid);

	clone_aliases(iommu, dev_data->dev);
	device_flush_dte(dev_data);
	iommu_completion_wait(iommu);
}

/*
 * If domain is SVA capable then initialize GCR3 table. Also if domain is
 * in v2 page table mode then update GCR3[0].
 */
static int init_gcr3_table(struct iommu_dev_data *dev_data,
			   struct protection_domain *pdom)
{
	struct amd_iommu *iommu = get_amd_iommu_from_dev_data(dev_data);
	int max_pasids = dev_data->max_pasids;
	int ret = 0;

	 /*
	  * If domain is in pt mode then setup GCR3 table only if device
	  * is PASID capable
	  */
	if (pdom_is_in_pt_mode(pdom) && !pdev_pasid_supported(dev_data))
		return ret;

	/*
	 * By default, setup GCR3 table to support MAX PASIDs
	 * supported by the device/IOMMU.
	 */
	ret = setup_gcr3_table(&dev_data->gcr3_info, iommu,
			       max_pasids > 0 ?  max_pasids : 1);
	if (ret)
		return ret;

	/* Setup GCR3[0] only if domain is setup with v2 page table mode */
	if (!pdom_is_v2_pgtbl_mode(pdom))
		return ret;

	ret = update_gcr3(dev_data, 0, iommu_virt_to_phys(pdom->iop.pgd), true);
	if (ret)
		free_gcr3_table(&dev_data->gcr3_info);

	return ret;
}

static void destroy_gcr3_table(struct iommu_dev_data *dev_data,
			       struct protection_domain *pdom)
{
	struct gcr3_tbl_info *gcr3_info = &dev_data->gcr3_info;

	if (pdom_is_v2_pgtbl_mode(pdom))
		update_gcr3(dev_data, 0, 0, false);

	if (gcr3_info->gcr3_tbl == NULL)
		return;

	free_gcr3_table(gcr3_info);
}

static int do_attach(struct iommu_dev_data *dev_data,
		     struct protection_domain *domain)
{
>>>>>>> 0c383648
	struct amd_iommu *iommu = get_amd_iommu_from_dev_data(dev_data);
	int ret = 0;

	/* Update data structures */
	dev_data->domain = domain;
	list_add(&dev_data->list, &domain->dev_list);

	/* Update NUMA Node ID */
	if (domain->nid == NUMA_NO_NODE)
		domain->nid = dev_to_node(dev_data->dev);

	/* Do reference counting */
	domain->dev_iommu[iommu->index] += 1;
	domain->dev_cnt                 += 1;

<<<<<<< HEAD
	/* Init GCR3 table and update device table */
	if (domain->pd_mode == PD_MODE_V2) {
		/* By default, setup GCR3 table to support single PASID */
		ret = setup_gcr3_table(&dev_data->gcr3_info, iommu, 1);
		if (ret)
			return ret;

		ret = update_gcr3(dev_data, 0,
				  iommu_virt_to_phys(domain->iop.pgd), true);
		if (ret) {
			free_gcr3_table(&dev_data->gcr3_info);
			return ret;
		}
	}

	/* Update device table */
	set_dte_entry(iommu, dev_data);
	clone_aliases(iommu, dev_data->dev);

	device_flush_dte(dev_data);

=======
	/* Setup GCR3 table */
	if (pdom_is_sva_capable(domain)) {
		ret = init_gcr3_table(dev_data, domain);
		if (ret)
			return ret;
	}

>>>>>>> 0c383648
	return ret;
}

static void do_detach(struct iommu_dev_data *dev_data)
{
	struct protection_domain *domain = dev_data->domain;
	struct amd_iommu *iommu = get_amd_iommu_from_dev_data(dev_data);

<<<<<<< HEAD
	/* Clear GCR3 table */
	if (domain->pd_mode == PD_MODE_V2) {
		update_gcr3(dev_data, 0, 0, false);
		free_gcr3_table(&dev_data->gcr3_info);
	}
=======
	/* Clear DTE and flush the entry */
	amd_iommu_dev_update_dte(dev_data, false);

	/* Flush IOTLB and wait for the flushes to finish */
	amd_iommu_domain_flush_all(domain);

	/* Clear GCR3 table */
	if (pdom_is_sva_capable(domain))
		destroy_gcr3_table(dev_data, domain);
>>>>>>> 0c383648

	/* Update data structures */
	dev_data->domain = NULL;
	list_del(&dev_data->list);
<<<<<<< HEAD
	clear_dte_entry(iommu, dev_data->devid);
	clone_aliases(iommu, dev_data->dev);

	/* Flush the DTE entry */
	device_flush_dte(dev_data);

	/* Flush IOTLB and wait for the flushes to finish */
	amd_iommu_domain_flush_all(domain);
=======
>>>>>>> 0c383648

	/* decrease reference counters - needs to happen after the flushes */
	domain->dev_iommu[iommu->index] -= 1;
	domain->dev_cnt                 -= 1;
}

/*
 * If a device is not yet associated with a domain, this function makes the
 * device visible in the domain
 */
static int attach_device(struct device *dev,
			 struct protection_domain *domain)
{
	struct iommu_dev_data *dev_data;
	unsigned long flags;
	int ret = 0;

	spin_lock_irqsave(&domain->lock, flags);

	dev_data = dev_iommu_priv_get(dev);

	spin_lock(&dev_data->lock);

	if (dev_data->domain != NULL) {
		ret = -EBUSY;
		goto out;
	}

<<<<<<< HEAD
	if (dev_is_pci(dev))
		pdev_enable_caps(to_pci_dev(dev));

=======
>>>>>>> 0c383648
	ret = do_attach(dev_data, domain);

out:
	spin_unlock(&dev_data->lock);

	spin_unlock_irqrestore(&domain->lock, flags);

	return ret;
}

/*
 * Removes a device from a protection domain (with devtable_lock held)
 */
static void detach_device(struct device *dev)
{
	struct iommu_dev_data *dev_data = dev_iommu_priv_get(dev);
	struct protection_domain *domain = dev_data->domain;
	struct amd_iommu *iommu = get_amd_iommu_from_dev_data(dev_data);
	unsigned long flags;
	bool ppr = dev_data->ppr;

	spin_lock_irqsave(&domain->lock, flags);

	spin_lock(&dev_data->lock);

	/*
	 * First check if the device is still attached. It might already
	 * be detached from its domain because the generic
	 * iommu_detach_group code detached it and we try again here in
	 * our alias handling.
	 */
	if (WARN_ON(!dev_data->domain))
		goto out;

	if (ppr) {
		iopf_queue_flush_dev(dev);

		/* Updated here so that it gets reflected in DTE */
		dev_data->ppr = false;
	}

	do_detach(dev_data);

<<<<<<< HEAD
	if (dev_is_pci(dev))
		pdev_disable_caps(to_pci_dev(dev));

=======
>>>>>>> 0c383648
out:
	spin_unlock(&dev_data->lock);

	spin_unlock_irqrestore(&domain->lock, flags);

	/* Remove IOPF handler */
	if (ppr)
		amd_iommu_iopf_remove_device(iommu, dev_data);

	if (dev_is_pci(dev))
		pdev_disable_caps(to_pci_dev(dev));

}

static struct iommu_device *amd_iommu_probe_device(struct device *dev)
{
	struct iommu_device *iommu_dev;
	struct amd_iommu *iommu;
	struct iommu_dev_data *dev_data;
	int ret;

	if (!check_device(dev))
		return ERR_PTR(-ENODEV);

	iommu = rlookup_amd_iommu(dev);
	if (!iommu)
		return ERR_PTR(-ENODEV);

	/* Not registered yet? */
	if (!iommu->iommu.ops)
		return ERR_PTR(-ENODEV);

	if (dev_iommu_priv_get(dev))
		return &iommu->iommu;

	ret = iommu_init_device(iommu, dev);
	if (ret) {
		dev_err(dev, "Failed to initialize - trying to proceed anyway\n");
		iommu_dev = ERR_PTR(ret);
		iommu_ignore_device(iommu, dev);
	} else {
		amd_iommu_set_pci_msi_domain(dev, iommu);
		iommu_dev = &iommu->iommu;
	}

	/*
	 * If IOMMU and device supports PASID then it will contain max
	 * supported PASIDs, else it will be zero.
	 */
	dev_data = dev_iommu_priv_get(dev);
	if (amd_iommu_pasid_supported() && dev_is_pci(dev) &&
	    pdev_pasid_supported(dev_data)) {
		dev_data->max_pasids = min_t(u32, iommu->iommu.max_pasids,
					     pci_max_pasids(to_pci_dev(dev)));
	}

	iommu_completion_wait(iommu);

	return iommu_dev;
}

static void amd_iommu_release_device(struct device *dev)
{
	struct amd_iommu *iommu;

	if (!check_device(dev))
		return;

	iommu = rlookup_amd_iommu(dev);
	if (!iommu)
		return;

	amd_iommu_uninit_device(dev);
	iommu_completion_wait(iommu);
}

static struct iommu_group *amd_iommu_device_group(struct device *dev)
{
	if (dev_is_pci(dev))
		return pci_device_group(dev);

	return acpihid_device_group(dev);
}

/*****************************************************************************
 *
 * The following functions belong to the exported interface of AMD IOMMU
 *
 * This interface allows access to lower level functions of the IOMMU
 * like protection domain handling and assignement of devices to domains
 * which is not possible with the dma_ops interface.
 *
 *****************************************************************************/

static void cleanup_domain(struct protection_domain *domain)
{
	struct iommu_dev_data *entry;

	lockdep_assert_held(&domain->lock);

	if (!domain->dev_cnt)
		return;

	while (!list_empty(&domain->dev_list)) {
		entry = list_first_entry(&domain->dev_list,
					 struct iommu_dev_data, list);
		BUG_ON(!entry->domain);
		do_detach(entry);
	}
	WARN_ON(domain->dev_cnt != 0);
}

void protection_domain_free(struct protection_domain *domain)
{
	if (!domain)
		return;

	if (domain->iop.pgtbl_cfg.tlb)
		free_io_pgtable_ops(&domain->iop.iop.ops);

	if (domain->iop.root)
<<<<<<< HEAD
		free_page((unsigned long)domain->iop.root);
=======
		iommu_free_page(domain->iop.root);
>>>>>>> 0c383648

	if (domain->id)
		domain_id_free(domain->id);

	kfree(domain);
}

static int protection_domain_init_v1(struct protection_domain *domain, int mode)
{
	u64 *pt_root = NULL;

	BUG_ON(mode < PAGE_MODE_NONE || mode > PAGE_MODE_6_LEVEL);

	if (mode != PAGE_MODE_NONE) {
<<<<<<< HEAD
		pt_root = (void *)get_zeroed_page(GFP_KERNEL);
=======
		pt_root = iommu_alloc_page(GFP_KERNEL);
>>>>>>> 0c383648
		if (!pt_root)
			return -ENOMEM;
	}

	domain->pd_mode = PD_MODE_V1;
	amd_iommu_domain_set_pgtable(domain, pt_root, mode);

	return 0;
}

static int protection_domain_init_v2(struct protection_domain *pdom)
{
	pdom->pd_mode = PD_MODE_V2;
	pdom->domain.pgsize_bitmap = AMD_IOMMU_PGSIZES_V2;

	return 0;
}

struct protection_domain *protection_domain_alloc(unsigned int type)
{
	struct io_pgtable_ops *pgtbl_ops;
	struct protection_domain *domain;
	int pgtable;
	int ret;

	domain = kzalloc(sizeof(*domain), GFP_KERNEL);
	if (!domain)
		return NULL;

	domain->id = domain_id_alloc();
	if (!domain->id)
		goto out_err;

	spin_lock_init(&domain->lock);
	INIT_LIST_HEAD(&domain->dev_list);
<<<<<<< HEAD
=======
	INIT_LIST_HEAD(&domain->dev_data_list);
>>>>>>> 0c383648
	domain->nid = NUMA_NO_NODE;

	switch (type) {
	/* No need to allocate io pgtable ops in passthrough mode */
	case IOMMU_DOMAIN_IDENTITY:
<<<<<<< HEAD
=======
	case IOMMU_DOMAIN_SVA:
>>>>>>> 0c383648
		return domain;
	case IOMMU_DOMAIN_DMA:
		pgtable = amd_iommu_pgtable;
		break;
	/*
	 * Force IOMMU v1 page table when allocating
	 * domain for pass-through devices.
	 */
	case IOMMU_DOMAIN_UNMANAGED:
		pgtable = AMD_IOMMU_V1;
		break;
	default:
		goto out_err;
	}

	switch (pgtable) {
	case AMD_IOMMU_V1:
		ret = protection_domain_init_v1(domain, DEFAULT_PGTABLE_LEVEL);
		break;
	case AMD_IOMMU_V2:
		ret = protection_domain_init_v2(domain);
		break;
	default:
		ret = -EINVAL;
		break;
	}

	if (ret)
		goto out_err;

	pgtbl_ops = alloc_io_pgtable_ops(pgtable, &domain->iop.pgtbl_cfg, domain);
	if (!pgtbl_ops)
		goto out_err;

	return domain;
out_err:
	protection_domain_free(domain);
	return NULL;
}

static inline u64 dma_max_address(void)
{
	if (amd_iommu_pgtable == AMD_IOMMU_V1)
		return ~0ULL;

	/* V2 with 4/5 level page table */
	return ((1ULL << PM_LEVEL_SHIFT(amd_iommu_gpt_level)) - 1);
}

static bool amd_iommu_hd_support(struct amd_iommu *iommu)
{
	return iommu && (iommu->features & FEATURE_HDSUP);
}

static struct iommu_domain *do_iommu_domain_alloc(unsigned int type,
						  struct device *dev, u32 flags)
{
	bool dirty_tracking = flags & IOMMU_HWPT_ALLOC_DIRTY_TRACKING;
	struct protection_domain *domain;
	struct amd_iommu *iommu = NULL;

	if (dev)
		iommu = get_amd_iommu_from_dev(dev);

	/*
	 * Since DTE[Mode]=0 is prohibited on SNP-enabled system,
	 * default to use IOMMU_DOMAIN_DMA[_FQ].
	 */
	if (amd_iommu_snp_en && (type == IOMMU_DOMAIN_IDENTITY))
		return ERR_PTR(-EINVAL);

	if (dirty_tracking && !amd_iommu_hd_support(iommu))
		return ERR_PTR(-EOPNOTSUPP);

	domain = protection_domain_alloc(type);
	if (!domain)
		return ERR_PTR(-ENOMEM);

	domain->domain.geometry.aperture_start = 0;
	domain->domain.geometry.aperture_end   = dma_max_address();
	domain->domain.geometry.force_aperture = true;

	if (iommu) {
		domain->domain.type = type;
		domain->domain.pgsize_bitmap = iommu->iommu.ops->pgsize_bitmap;
		domain->domain.ops = iommu->iommu.ops->default_domain_ops;

		if (dirty_tracking)
			domain->domain.dirty_ops = &amd_dirty_ops;
	}

	return &domain->domain;
}

static struct iommu_domain *amd_iommu_domain_alloc(unsigned int type)
{
	struct iommu_domain *domain;

	domain = do_iommu_domain_alloc(type, NULL, 0);
	if (IS_ERR(domain))
		return NULL;

	return domain;
}

static struct iommu_domain *
amd_iommu_domain_alloc_user(struct device *dev, u32 flags,
			    struct iommu_domain *parent,
			    const struct iommu_user_data *user_data)

{
	unsigned int type = IOMMU_DOMAIN_UNMANAGED;

	if ((flags & ~IOMMU_HWPT_ALLOC_DIRTY_TRACKING) || parent || user_data)
		return ERR_PTR(-EOPNOTSUPP);
<<<<<<< HEAD

	return do_iommu_domain_alloc(type, dev, flags);
}

static void amd_iommu_domain_free(struct iommu_domain *dom)
=======

	return do_iommu_domain_alloc(type, dev, flags);
}

void amd_iommu_domain_free(struct iommu_domain *dom)
>>>>>>> 0c383648
{
	struct protection_domain *domain;
	unsigned long flags;

	if (!dom)
		return;

	domain = to_pdomain(dom);

	spin_lock_irqsave(&domain->lock, flags);

	cleanup_domain(domain);

	spin_unlock_irqrestore(&domain->lock, flags);

	protection_domain_free(domain);
}

static int amd_iommu_attach_device(struct iommu_domain *dom,
				   struct device *dev)
{
	struct iommu_dev_data *dev_data = dev_iommu_priv_get(dev);
	struct protection_domain *domain = to_pdomain(dom);
	struct amd_iommu *iommu = get_amd_iommu_from_dev(dev);
<<<<<<< HEAD
=======
	struct pci_dev *pdev;
>>>>>>> 0c383648
	int ret;

	/*
	 * Skip attach device to domain if new domain is same as
	 * devices current domain
	 */
	if (dev_data->domain == domain)
		return 0;

	dev_data->defer_attach = false;

	/*
	 * Restrict to devices with compatible IOMMU hardware support
	 * when enforcement of dirty tracking is enabled.
	 */
	if (dom->dirty_ops && !amd_iommu_hd_support(iommu))
		return -EINVAL;

	if (dev_data->domain)
		detach_device(dev);

	ret = attach_device(dev, domain);

#ifdef CONFIG_IRQ_REMAP
	if (AMD_IOMMU_GUEST_IR_VAPIC(amd_iommu_guest_ir)) {
		if (dom->type == IOMMU_DOMAIN_UNMANAGED)
			dev_data->use_vapic = 1;
		else
			dev_data->use_vapic = 0;
	}
#endif

	pdev = dev_is_pci(dev_data->dev) ? to_pci_dev(dev_data->dev) : NULL;
	if (pdev && pdom_is_sva_capable(domain)) {
		pdev_enable_caps(pdev);

		/*
		 * Device can continue to function even if IOPF
		 * enablement failed. Hence in error path just
		 * disable device PRI support.
		 */
		if (amd_iommu_iopf_add_device(iommu, dev_data))
			pdev_disable_cap_pri(pdev);
	} else if (pdev) {
		pdev_enable_cap_ats(pdev);
	}

	/* Update device table */
	amd_iommu_dev_update_dte(dev_data, true);

	return ret;
}

static int amd_iommu_iotlb_sync_map(struct iommu_domain *dom,
				    unsigned long iova, size_t size)
{
	struct protection_domain *domain = to_pdomain(dom);
	struct io_pgtable_ops *ops = &domain->iop.iop.ops;

	if (ops->map_pages)
		domain_flush_np_cache(domain, iova, size);
	return 0;
}

static int amd_iommu_map_pages(struct iommu_domain *dom, unsigned long iova,
			       phys_addr_t paddr, size_t pgsize, size_t pgcount,
			       int iommu_prot, gfp_t gfp, size_t *mapped)
{
	struct protection_domain *domain = to_pdomain(dom);
	struct io_pgtable_ops *ops = &domain->iop.iop.ops;
	int prot = 0;
	int ret = -EINVAL;

	if ((domain->pd_mode == PD_MODE_V1) &&
	    (domain->iop.mode == PAGE_MODE_NONE))
		return -EINVAL;

	if (iommu_prot & IOMMU_READ)
		prot |= IOMMU_PROT_IR;
	if (iommu_prot & IOMMU_WRITE)
		prot |= IOMMU_PROT_IW;

	if (ops->map_pages) {
		ret = ops->map_pages(ops, iova, paddr, pgsize,
				     pgcount, prot, gfp, mapped);
	}

	return ret;
}

static void amd_iommu_iotlb_gather_add_page(struct iommu_domain *domain,
					    struct iommu_iotlb_gather *gather,
					    unsigned long iova, size_t size)
{
	/*
	 * AMD's IOMMU can flush as many pages as necessary in a single flush.
	 * Unless we run in a virtual machine, which can be inferred according
	 * to whether "non-present cache" is on, it is probably best to prefer
	 * (potentially) too extensive TLB flushing (i.e., more misses) over
	 * mutliple TLB flushes (i.e., more flushes). For virtual machines the
	 * hypervisor needs to synchronize the host IOMMU PTEs with those of
	 * the guest, and the trade-off is different: unnecessary TLB flushes
	 * should be avoided.
	 */
	if (amd_iommu_np_cache &&
	    iommu_iotlb_gather_is_disjoint(gather, iova, size))
		iommu_iotlb_sync(domain, gather);

	iommu_iotlb_gather_add_range(gather, iova, size);
}

static size_t amd_iommu_unmap_pages(struct iommu_domain *dom, unsigned long iova,
				    size_t pgsize, size_t pgcount,
				    struct iommu_iotlb_gather *gather)
{
	struct protection_domain *domain = to_pdomain(dom);
	struct io_pgtable_ops *ops = &domain->iop.iop.ops;
	size_t r;

	if ((domain->pd_mode == PD_MODE_V1) &&
	    (domain->iop.mode == PAGE_MODE_NONE))
		return 0;

	r = (ops->unmap_pages) ? ops->unmap_pages(ops, iova, pgsize, pgcount, NULL) : 0;

	if (r)
		amd_iommu_iotlb_gather_add_page(dom, gather, iova, r);

	return r;
}

static phys_addr_t amd_iommu_iova_to_phys(struct iommu_domain *dom,
					  dma_addr_t iova)
{
	struct protection_domain *domain = to_pdomain(dom);
	struct io_pgtable_ops *ops = &domain->iop.iop.ops;

	return ops->iova_to_phys(ops, iova);
}

static bool amd_iommu_capable(struct device *dev, enum iommu_cap cap)
{
	switch (cap) {
	case IOMMU_CAP_CACHE_COHERENCY:
		return true;
	case IOMMU_CAP_NOEXEC:
		return false;
	case IOMMU_CAP_PRE_BOOT_PROTECTION:
		return amdr_ivrs_remap_support;
	case IOMMU_CAP_ENFORCE_CACHE_COHERENCY:
		return true;
	case IOMMU_CAP_DEFERRED_FLUSH:
		return true;
	case IOMMU_CAP_DIRTY_TRACKING: {
		struct amd_iommu *iommu = get_amd_iommu_from_dev(dev);

		return amd_iommu_hd_support(iommu);
	}
	default:
		break;
	}

	return false;
}

static int amd_iommu_set_dirty_tracking(struct iommu_domain *domain,
					bool enable)
{
	struct protection_domain *pdomain = to_pdomain(domain);
	struct dev_table_entry *dev_table;
	struct iommu_dev_data *dev_data;
	bool domain_flush = false;
	struct amd_iommu *iommu;
	unsigned long flags;
	u64 pte_root;

	spin_lock_irqsave(&pdomain->lock, flags);
	if (!(pdomain->dirty_tracking ^ enable)) {
		spin_unlock_irqrestore(&pdomain->lock, flags);
		return 0;
	}

	list_for_each_entry(dev_data, &pdomain->dev_list, list) {
		iommu = get_amd_iommu_from_dev_data(dev_data);

		dev_table = get_dev_table(iommu);
		pte_root = dev_table[dev_data->devid].data[0];

		pte_root = (enable ? pte_root | DTE_FLAG_HAD :
				     pte_root & ~DTE_FLAG_HAD);

		/* Flush device DTE */
		dev_table[dev_data->devid].data[0] = pte_root;
		device_flush_dte(dev_data);
		domain_flush = true;
	}

	/* Flush IOTLB to mark IOPTE dirty on the next translation(s) */
	if (domain_flush)
		amd_iommu_domain_flush_all(pdomain);

	pdomain->dirty_tracking = enable;
	spin_unlock_irqrestore(&pdomain->lock, flags);

	return 0;
}

static int amd_iommu_read_and_clear_dirty(struct iommu_domain *domain,
					  unsigned long iova, size_t size,
					  unsigned long flags,
					  struct iommu_dirty_bitmap *dirty)
{
	struct protection_domain *pdomain = to_pdomain(domain);
	struct io_pgtable_ops *ops = &pdomain->iop.iop.ops;
	unsigned long lflags;

	if (!ops || !ops->read_and_clear_dirty)
		return -EOPNOTSUPP;

	spin_lock_irqsave(&pdomain->lock, lflags);
	if (!pdomain->dirty_tracking && dirty->bitmap) {
		spin_unlock_irqrestore(&pdomain->lock, lflags);
		return -EINVAL;
	}
	spin_unlock_irqrestore(&pdomain->lock, lflags);

	return ops->read_and_clear_dirty(ops, iova, size, flags, dirty);
}

static void amd_iommu_get_resv_regions(struct device *dev,
				       struct list_head *head)
{
	struct iommu_resv_region *region;
	struct unity_map_entry *entry;
	struct amd_iommu *iommu;
	struct amd_iommu_pci_seg *pci_seg;
	int devid, sbdf;

	sbdf = get_device_sbdf_id(dev);
	if (sbdf < 0)
		return;

	devid = PCI_SBDF_TO_DEVID(sbdf);
	iommu = get_amd_iommu_from_dev(dev);
	pci_seg = iommu->pci_seg;

	list_for_each_entry(entry, &pci_seg->unity_map, list) {
		int type, prot = 0;
		size_t length;

		if (devid < entry->devid_start || devid > entry->devid_end)
			continue;

		type   = IOMMU_RESV_DIRECT;
		length = entry->address_end - entry->address_start;
		if (entry->prot & IOMMU_PROT_IR)
			prot |= IOMMU_READ;
		if (entry->prot & IOMMU_PROT_IW)
			prot |= IOMMU_WRITE;
		if (entry->prot & IOMMU_UNITY_MAP_FLAG_EXCL_RANGE)
			/* Exclusion range */
			type = IOMMU_RESV_RESERVED;

		region = iommu_alloc_resv_region(entry->address_start,
						 length, prot, type,
						 GFP_KERNEL);
		if (!region) {
			dev_err(dev, "Out of memory allocating dm-regions\n");
			return;
		}
		list_add_tail(&region->list, head);
	}

	region = iommu_alloc_resv_region(MSI_RANGE_START,
					 MSI_RANGE_END - MSI_RANGE_START + 1,
					 0, IOMMU_RESV_MSI, GFP_KERNEL);
	if (!region)
		return;
	list_add_tail(&region->list, head);

	region = iommu_alloc_resv_region(HT_RANGE_START,
					 HT_RANGE_END - HT_RANGE_START + 1,
					 0, IOMMU_RESV_RESERVED, GFP_KERNEL);
	if (!region)
		return;
	list_add_tail(&region->list, head);
}

bool amd_iommu_is_attach_deferred(struct device *dev)
{
	struct iommu_dev_data *dev_data = dev_iommu_priv_get(dev);

	return dev_data->defer_attach;
}

static void amd_iommu_flush_iotlb_all(struct iommu_domain *domain)
{
	struct protection_domain *dom = to_pdomain(domain);
	unsigned long flags;

	spin_lock_irqsave(&dom->lock, flags);
	amd_iommu_domain_flush_all(dom);
	spin_unlock_irqrestore(&dom->lock, flags);
}

static void amd_iommu_iotlb_sync(struct iommu_domain *domain,
				 struct iommu_iotlb_gather *gather)
{
	struct protection_domain *dom = to_pdomain(domain);
	unsigned long flags;

	spin_lock_irqsave(&dom->lock, flags);
	amd_iommu_domain_flush_pages(dom, gather->start,
				     gather->end - gather->start + 1);
	spin_unlock_irqrestore(&dom->lock, flags);
}

static int amd_iommu_def_domain_type(struct device *dev)
{
	struct iommu_dev_data *dev_data;

	dev_data = dev_iommu_priv_get(dev);
	if (!dev_data)
		return 0;

	/* Always use DMA domain for untrusted device */
	if (dev_is_pci(dev) && to_pci_dev(dev)->untrusted)
		return IOMMU_DOMAIN_DMA;

	/*
	 * Do not identity map IOMMUv2 capable devices when:
	 *  - memory encryption is active, because some of those devices
	 *    (AMD GPUs) don't have the encryption bit in their DMA-mask
	 *    and require remapping.
	 *  - SNP is enabled, because it prohibits DTE[Mode]=0.
	 */
	if (pdev_pasid_supported(dev_data) &&
	    !cc_platform_has(CC_ATTR_MEM_ENCRYPT) &&
	    !amd_iommu_snp_en) {
		return IOMMU_DOMAIN_IDENTITY;
	}

	return 0;
}

static bool amd_iommu_enforce_cache_coherency(struct iommu_domain *domain)
{
	/* IOMMU_PTE_FC is always set */
	return true;
}

static const struct iommu_dirty_ops amd_dirty_ops = {
	.set_dirty_tracking = amd_iommu_set_dirty_tracking,
	.read_and_clear_dirty = amd_iommu_read_and_clear_dirty,
};

<<<<<<< HEAD
=======
static int amd_iommu_dev_enable_feature(struct device *dev,
					enum iommu_dev_features feat)
{
	int ret = 0;

	switch (feat) {
	case IOMMU_DEV_FEAT_IOPF:
	case IOMMU_DEV_FEAT_SVA:
		break;
	default:
		ret = -EINVAL;
		break;
	}
	return ret;
}

static int amd_iommu_dev_disable_feature(struct device *dev,
					 enum iommu_dev_features feat)
{
	int ret = 0;

	switch (feat) {
	case IOMMU_DEV_FEAT_IOPF:
	case IOMMU_DEV_FEAT_SVA:
		break;
	default:
		ret = -EINVAL;
		break;
	}
	return ret;
}

>>>>>>> 0c383648
const struct iommu_ops amd_iommu_ops = {
	.capable = amd_iommu_capable,
	.domain_alloc = amd_iommu_domain_alloc,
	.domain_alloc_user = amd_iommu_domain_alloc_user,
<<<<<<< HEAD
	.probe_device = amd_iommu_probe_device,
	.release_device = amd_iommu_release_device,
	.probe_finalize = amd_iommu_probe_finalize,
=======
	.domain_alloc_sva = amd_iommu_domain_alloc_sva,
	.probe_device = amd_iommu_probe_device,
	.release_device = amd_iommu_release_device,
>>>>>>> 0c383648
	.device_group = amd_iommu_device_group,
	.get_resv_regions = amd_iommu_get_resv_regions,
	.is_attach_deferred = amd_iommu_is_attach_deferred,
	.pgsize_bitmap	= AMD_IOMMU_PGSIZES,
	.def_domain_type = amd_iommu_def_domain_type,
<<<<<<< HEAD
=======
	.dev_enable_feat = amd_iommu_dev_enable_feature,
	.dev_disable_feat = amd_iommu_dev_disable_feature,
	.remove_dev_pasid = amd_iommu_remove_dev_pasid,
	.page_response = amd_iommu_page_response,
>>>>>>> 0c383648
	.default_domain_ops = &(const struct iommu_domain_ops) {
		.attach_dev	= amd_iommu_attach_device,
		.map_pages	= amd_iommu_map_pages,
		.unmap_pages	= amd_iommu_unmap_pages,
		.iotlb_sync_map	= amd_iommu_iotlb_sync_map,
		.iova_to_phys	= amd_iommu_iova_to_phys,
		.flush_iotlb_all = amd_iommu_flush_iotlb_all,
		.iotlb_sync	= amd_iommu_iotlb_sync,
		.free		= amd_iommu_domain_free,
		.enforce_cache_coherency = amd_iommu_enforce_cache_coherency,
	}
};

#ifdef CONFIG_IRQ_REMAP

/*****************************************************************************
 *
 * Interrupt Remapping Implementation
 *
 *****************************************************************************/

static struct irq_chip amd_ir_chip;
static DEFINE_SPINLOCK(iommu_table_lock);

static void iommu_flush_irt_and_complete(struct amd_iommu *iommu, u16 devid)
{
	int ret;
	u64 data;
	unsigned long flags;
	struct iommu_cmd cmd, cmd2;

	if (iommu->irtcachedis_enabled)
		return;

	build_inv_irt(&cmd, devid);
	data = atomic64_add_return(1, &iommu->cmd_sem_val);
	build_completion_wait(&cmd2, iommu, data);

	raw_spin_lock_irqsave(&iommu->lock, flags);
	ret = __iommu_queue_command_sync(iommu, &cmd, true);
	if (ret)
		goto out;
	ret = __iommu_queue_command_sync(iommu, &cmd2, false);
	if (ret)
		goto out;
	wait_on_sem(iommu, data);
out:
	raw_spin_unlock_irqrestore(&iommu->lock, flags);
}

static void set_dte_irq_entry(struct amd_iommu *iommu, u16 devid,
			      struct irq_remap_table *table)
{
	u64 dte;
	struct dev_table_entry *dev_table = get_dev_table(iommu);

	dte	= dev_table[devid].data[2];
	dte	&= ~DTE_IRQ_PHYS_ADDR_MASK;
	dte	|= iommu_virt_to_phys(table->table);
	dte	|= DTE_IRQ_REMAP_INTCTL;
	dte	|= DTE_INTTABLEN;
	dte	|= DTE_IRQ_REMAP_ENABLE;

	dev_table[devid].data[2] = dte;
}

static struct irq_remap_table *get_irq_table(struct amd_iommu *iommu, u16 devid)
{
	struct irq_remap_table *table;
	struct amd_iommu_pci_seg *pci_seg = iommu->pci_seg;

	if (WARN_ONCE(!pci_seg->rlookup_table[devid],
		      "%s: no iommu for devid %x:%x\n",
		      __func__, pci_seg->id, devid))
		return NULL;

	table = pci_seg->irq_lookup_table[devid];
	if (WARN_ONCE(!table, "%s: no table for devid %x:%x\n",
		      __func__, pci_seg->id, devid))
		return NULL;

	return table;
}

static struct irq_remap_table *__alloc_irq_table(void)
{
	struct irq_remap_table *table;

	table = kzalloc(sizeof(*table), GFP_KERNEL);
	if (!table)
		return NULL;

	table->table = kmem_cache_alloc(amd_iommu_irq_cache, GFP_KERNEL);
	if (!table->table) {
		kfree(table);
		return NULL;
	}
	raw_spin_lock_init(&table->lock);

	if (!AMD_IOMMU_GUEST_IR_GA(amd_iommu_guest_ir))
		memset(table->table, 0,
		       MAX_IRQS_PER_TABLE * sizeof(u32));
	else
		memset(table->table, 0,
		       (MAX_IRQS_PER_TABLE * (sizeof(u64) * 2)));
	return table;
}

static void set_remap_table_entry(struct amd_iommu *iommu, u16 devid,
				  struct irq_remap_table *table)
{
	struct amd_iommu_pci_seg *pci_seg = iommu->pci_seg;

	pci_seg->irq_lookup_table[devid] = table;
	set_dte_irq_entry(iommu, devid, table);
	iommu_flush_dte(iommu, devid);
}

static int set_remap_table_entry_alias(struct pci_dev *pdev, u16 alias,
				       void *data)
{
	struct irq_remap_table *table = data;
	struct amd_iommu_pci_seg *pci_seg;
	struct amd_iommu *iommu = rlookup_amd_iommu(&pdev->dev);

	if (!iommu)
		return -EINVAL;

	pci_seg = iommu->pci_seg;
	pci_seg->irq_lookup_table[alias] = table;
	set_dte_irq_entry(iommu, alias, table);
	iommu_flush_dte(pci_seg->rlookup_table[alias], alias);

	return 0;
}

static struct irq_remap_table *alloc_irq_table(struct amd_iommu *iommu,
					       u16 devid, struct pci_dev *pdev)
{
	struct irq_remap_table *table = NULL;
	struct irq_remap_table *new_table = NULL;
	struct amd_iommu_pci_seg *pci_seg;
	unsigned long flags;
	u16 alias;

	spin_lock_irqsave(&iommu_table_lock, flags);

	pci_seg = iommu->pci_seg;
	table = pci_seg->irq_lookup_table[devid];
	if (table)
		goto out_unlock;

	alias = pci_seg->alias_table[devid];
	table = pci_seg->irq_lookup_table[alias];
	if (table) {
		set_remap_table_entry(iommu, devid, table);
		goto out_wait;
	}
	spin_unlock_irqrestore(&iommu_table_lock, flags);

	/* Nothing there yet, allocate new irq remapping table */
	new_table = __alloc_irq_table();
	if (!new_table)
		return NULL;

	spin_lock_irqsave(&iommu_table_lock, flags);

	table = pci_seg->irq_lookup_table[devid];
	if (table)
		goto out_unlock;

	table = pci_seg->irq_lookup_table[alias];
	if (table) {
		set_remap_table_entry(iommu, devid, table);
		goto out_wait;
	}

	table = new_table;
	new_table = NULL;

	if (pdev)
		pci_for_each_dma_alias(pdev, set_remap_table_entry_alias,
				       table);
	else
		set_remap_table_entry(iommu, devid, table);

	if (devid != alias)
		set_remap_table_entry(iommu, alias, table);

out_wait:
	iommu_completion_wait(iommu);

out_unlock:
	spin_unlock_irqrestore(&iommu_table_lock, flags);

	if (new_table) {
		kmem_cache_free(amd_iommu_irq_cache, new_table->table);
		kfree(new_table);
	}
	return table;
}

static int alloc_irq_index(struct amd_iommu *iommu, u16 devid, int count,
			   bool align, struct pci_dev *pdev)
{
	struct irq_remap_table *table;
	int index, c, alignment = 1;
	unsigned long flags;

	table = alloc_irq_table(iommu, devid, pdev);
	if (!table)
		return -ENODEV;

	if (align)
		alignment = roundup_pow_of_two(count);

	raw_spin_lock_irqsave(&table->lock, flags);

	/* Scan table for free entries */
	for (index = ALIGN(table->min_index, alignment), c = 0;
	     index < MAX_IRQS_PER_TABLE;) {
		if (!iommu->irte_ops->is_allocated(table, index)) {
			c += 1;
		} else {
			c     = 0;
			index = ALIGN(index + 1, alignment);
			continue;
		}

		if (c == count)	{
			for (; c != 0; --c)
				iommu->irte_ops->set_allocated(table, index - c + 1);

			index -= count - 1;
			goto out;
		}

		index++;
	}

	index = -ENOSPC;

out:
	raw_spin_unlock_irqrestore(&table->lock, flags);

	return index;
}

static int __modify_irte_ga(struct amd_iommu *iommu, u16 devid, int index,
			    struct irte_ga *irte)
{
	struct irq_remap_table *table;
	struct irte_ga *entry;
	unsigned long flags;
	u128 old;

	table = get_irq_table(iommu, devid);
	if (!table)
		return -ENOMEM;

	raw_spin_lock_irqsave(&table->lock, flags);

	entry = (struct irte_ga *)table->table;
	entry = &entry[index];

	/*
	 * We use cmpxchg16 to atomically update the 128-bit IRTE,
	 * and it cannot be updated by the hardware or other processors
	 * behind us, so the return value of cmpxchg16 should be the
	 * same as the old value.
	 */
	old = entry->irte;
	WARN_ON(!try_cmpxchg128(&entry->irte, &old, irte->irte));

	raw_spin_unlock_irqrestore(&table->lock, flags);

	return 0;
}

static int modify_irte_ga(struct amd_iommu *iommu, u16 devid, int index,
			  struct irte_ga *irte)
{
	bool ret;

	ret = __modify_irte_ga(iommu, devid, index, irte);
	if (ret)
		return ret;

	iommu_flush_irt_and_complete(iommu, devid);

	return 0;
}

static int modify_irte(struct amd_iommu *iommu,
		       u16 devid, int index, union irte *irte)
{
	struct irq_remap_table *table;
	unsigned long flags;

	table = get_irq_table(iommu, devid);
	if (!table)
		return -ENOMEM;

	raw_spin_lock_irqsave(&table->lock, flags);
	table->table[index] = irte->val;
	raw_spin_unlock_irqrestore(&table->lock, flags);

	iommu_flush_irt_and_complete(iommu, devid);

	return 0;
}

static void free_irte(struct amd_iommu *iommu, u16 devid, int index)
{
	struct irq_remap_table *table;
	unsigned long flags;

	table = get_irq_table(iommu, devid);
	if (!table)
		return;

	raw_spin_lock_irqsave(&table->lock, flags);
	iommu->irte_ops->clear_allocated(table, index);
	raw_spin_unlock_irqrestore(&table->lock, flags);

	iommu_flush_irt_and_complete(iommu, devid);
}

static void irte_prepare(void *entry,
			 u32 delivery_mode, bool dest_mode,
			 u8 vector, u32 dest_apicid, int devid)
{
	union irte *irte = (union irte *) entry;

	irte->val                = 0;
	irte->fields.vector      = vector;
	irte->fields.int_type    = delivery_mode;
	irte->fields.destination = dest_apicid;
	irte->fields.dm          = dest_mode;
	irte->fields.valid       = 1;
}

static void irte_ga_prepare(void *entry,
			    u32 delivery_mode, bool dest_mode,
			    u8 vector, u32 dest_apicid, int devid)
{
	struct irte_ga *irte = (struct irte_ga *) entry;

	irte->lo.val                      = 0;
	irte->hi.val                      = 0;
	irte->lo.fields_remap.int_type    = delivery_mode;
	irte->lo.fields_remap.dm          = dest_mode;
	irte->hi.fields.vector            = vector;
	irte->lo.fields_remap.destination = APICID_TO_IRTE_DEST_LO(dest_apicid);
	irte->hi.fields.destination       = APICID_TO_IRTE_DEST_HI(dest_apicid);
	irte->lo.fields_remap.valid       = 1;
}

static void irte_activate(struct amd_iommu *iommu, void *entry, u16 devid, u16 index)
{
	union irte *irte = (union irte *) entry;

	irte->fields.valid = 1;
	modify_irte(iommu, devid, index, irte);
}

static void irte_ga_activate(struct amd_iommu *iommu, void *entry, u16 devid, u16 index)
{
	struct irte_ga *irte = (struct irte_ga *) entry;

	irte->lo.fields_remap.valid = 1;
	modify_irte_ga(iommu, devid, index, irte);
}

static void irte_deactivate(struct amd_iommu *iommu, void *entry, u16 devid, u16 index)
{
	union irte *irte = (union irte *) entry;

	irte->fields.valid = 0;
	modify_irte(iommu, devid, index, irte);
}

static void irte_ga_deactivate(struct amd_iommu *iommu, void *entry, u16 devid, u16 index)
{
	struct irte_ga *irte = (struct irte_ga *) entry;

	irte->lo.fields_remap.valid = 0;
	modify_irte_ga(iommu, devid, index, irte);
}

static void irte_set_affinity(struct amd_iommu *iommu, void *entry, u16 devid, u16 index,
			      u8 vector, u32 dest_apicid)
{
	union irte *irte = (union irte *) entry;

	irte->fields.vector = vector;
	irte->fields.destination = dest_apicid;
	modify_irte(iommu, devid, index, irte);
}

static void irte_ga_set_affinity(struct amd_iommu *iommu, void *entry, u16 devid, u16 index,
				 u8 vector, u32 dest_apicid)
{
	struct irte_ga *irte = (struct irte_ga *) entry;

	if (!irte->lo.fields_remap.guest_mode) {
		irte->hi.fields.vector = vector;
		irte->lo.fields_remap.destination =
					APICID_TO_IRTE_DEST_LO(dest_apicid);
		irte->hi.fields.destination =
					APICID_TO_IRTE_DEST_HI(dest_apicid);
		modify_irte_ga(iommu, devid, index, irte);
	}
}

#define IRTE_ALLOCATED (~1U)
static void irte_set_allocated(struct irq_remap_table *table, int index)
{
	table->table[index] = IRTE_ALLOCATED;
}

static void irte_ga_set_allocated(struct irq_remap_table *table, int index)
{
	struct irte_ga *ptr = (struct irte_ga *)table->table;
	struct irte_ga *irte = &ptr[index];

	memset(&irte->lo.val, 0, sizeof(u64));
	memset(&irte->hi.val, 0, sizeof(u64));
	irte->hi.fields.vector = 0xff;
}

static bool irte_is_allocated(struct irq_remap_table *table, int index)
{
	union irte *ptr = (union irte *)table->table;
	union irte *irte = &ptr[index];

	return irte->val != 0;
}

static bool irte_ga_is_allocated(struct irq_remap_table *table, int index)
{
	struct irte_ga *ptr = (struct irte_ga *)table->table;
	struct irte_ga *irte = &ptr[index];

	return irte->hi.fields.vector != 0;
}

static void irte_clear_allocated(struct irq_remap_table *table, int index)
{
	table->table[index] = 0;
}

static void irte_ga_clear_allocated(struct irq_remap_table *table, int index)
{
	struct irte_ga *ptr = (struct irte_ga *)table->table;
	struct irte_ga *irte = &ptr[index];

	memset(&irte->lo.val, 0, sizeof(u64));
	memset(&irte->hi.val, 0, sizeof(u64));
}

static int get_devid(struct irq_alloc_info *info)
{
	switch (info->type) {
	case X86_IRQ_ALLOC_TYPE_IOAPIC:
		return get_ioapic_devid(info->devid);
	case X86_IRQ_ALLOC_TYPE_HPET:
		return get_hpet_devid(info->devid);
	case X86_IRQ_ALLOC_TYPE_PCI_MSI:
	case X86_IRQ_ALLOC_TYPE_PCI_MSIX:
		return get_device_sbdf_id(msi_desc_to_dev(info->desc));
	default:
		WARN_ON_ONCE(1);
		return -1;
	}
}

struct irq_remap_ops amd_iommu_irq_ops = {
	.prepare		= amd_iommu_prepare,
	.enable			= amd_iommu_enable,
	.disable		= amd_iommu_disable,
	.reenable		= amd_iommu_reenable,
	.enable_faulting	= amd_iommu_enable_faulting,
};

static void fill_msi_msg(struct msi_msg *msg, u32 index)
{
	msg->data = index;
	msg->address_lo = 0;
	msg->arch_addr_lo.base_address = X86_MSI_BASE_ADDRESS_LOW;
	msg->address_hi = X86_MSI_BASE_ADDRESS_HIGH;
}

static void irq_remapping_prepare_irte(struct amd_ir_data *data,
				       struct irq_cfg *irq_cfg,
				       struct irq_alloc_info *info,
				       int devid, int index, int sub_handle)
{
	struct irq_2_irte *irte_info = &data->irq_2_irte;
	struct amd_iommu *iommu = data->iommu;

	if (!iommu)
		return;

	data->irq_2_irte.devid = devid;
	data->irq_2_irte.index = index + sub_handle;
	iommu->irte_ops->prepare(data->entry, APIC_DELIVERY_MODE_FIXED,
				 apic->dest_mode_logical, irq_cfg->vector,
				 irq_cfg->dest_apicid, devid);

	switch (info->type) {
	case X86_IRQ_ALLOC_TYPE_IOAPIC:
	case X86_IRQ_ALLOC_TYPE_HPET:
	case X86_IRQ_ALLOC_TYPE_PCI_MSI:
	case X86_IRQ_ALLOC_TYPE_PCI_MSIX:
		fill_msi_msg(&data->msi_entry, irte_info->index);
		break;

	default:
		BUG_ON(1);
		break;
	}
}

struct amd_irte_ops irte_32_ops = {
	.prepare = irte_prepare,
	.activate = irte_activate,
	.deactivate = irte_deactivate,
	.set_affinity = irte_set_affinity,
	.set_allocated = irte_set_allocated,
	.is_allocated = irte_is_allocated,
	.clear_allocated = irte_clear_allocated,
};

struct amd_irte_ops irte_128_ops = {
	.prepare = irte_ga_prepare,
	.activate = irte_ga_activate,
	.deactivate = irte_ga_deactivate,
	.set_affinity = irte_ga_set_affinity,
	.set_allocated = irte_ga_set_allocated,
	.is_allocated = irte_ga_is_allocated,
	.clear_allocated = irte_ga_clear_allocated,
};

static int irq_remapping_alloc(struct irq_domain *domain, unsigned int virq,
			       unsigned int nr_irqs, void *arg)
{
	struct irq_alloc_info *info = arg;
	struct irq_data *irq_data;
	struct amd_ir_data *data = NULL;
	struct amd_iommu *iommu;
	struct irq_cfg *cfg;
	int i, ret, devid, seg, sbdf;
	int index;

	if (!info)
		return -EINVAL;
	if (nr_irqs > 1 && info->type != X86_IRQ_ALLOC_TYPE_PCI_MSI)
		return -EINVAL;

	sbdf = get_devid(info);
	if (sbdf < 0)
		return -EINVAL;

	seg = PCI_SBDF_TO_SEGID(sbdf);
	devid = PCI_SBDF_TO_DEVID(sbdf);
	iommu = __rlookup_amd_iommu(seg, devid);
	if (!iommu)
		return -EINVAL;

	ret = irq_domain_alloc_irqs_parent(domain, virq, nr_irqs, arg);
	if (ret < 0)
		return ret;

	if (info->type == X86_IRQ_ALLOC_TYPE_IOAPIC) {
		struct irq_remap_table *table;

		table = alloc_irq_table(iommu, devid, NULL);
		if (table) {
			if (!table->min_index) {
				/*
				 * Keep the first 32 indexes free for IOAPIC
				 * interrupts.
				 */
				table->min_index = 32;
				for (i = 0; i < 32; ++i)
					iommu->irte_ops->set_allocated(table, i);
			}
			WARN_ON(table->min_index != 32);
			index = info->ioapic.pin;
		} else {
			index = -ENOMEM;
		}
	} else if (info->type == X86_IRQ_ALLOC_TYPE_PCI_MSI ||
		   info->type == X86_IRQ_ALLOC_TYPE_PCI_MSIX) {
		bool align = (info->type == X86_IRQ_ALLOC_TYPE_PCI_MSI);

		index = alloc_irq_index(iommu, devid, nr_irqs, align,
					msi_desc_to_pci_dev(info->desc));
	} else {
		index = alloc_irq_index(iommu, devid, nr_irqs, false, NULL);
	}

	if (index < 0) {
		pr_warn("Failed to allocate IRTE\n");
		ret = index;
		goto out_free_parent;
	}

	for (i = 0; i < nr_irqs; i++) {
		irq_data = irq_domain_get_irq_data(domain, virq + i);
		cfg = irq_data ? irqd_cfg(irq_data) : NULL;
		if (!cfg) {
			ret = -EINVAL;
			goto out_free_data;
		}

		ret = -ENOMEM;
		data = kzalloc(sizeof(*data), GFP_KERNEL);
		if (!data)
			goto out_free_data;

		if (!AMD_IOMMU_GUEST_IR_GA(amd_iommu_guest_ir))
			data->entry = kzalloc(sizeof(union irte), GFP_KERNEL);
		else
			data->entry = kzalloc(sizeof(struct irte_ga),
						     GFP_KERNEL);
		if (!data->entry) {
			kfree(data);
			goto out_free_data;
		}

		data->iommu = iommu;
		irq_data->hwirq = (devid << 16) + i;
		irq_data->chip_data = data;
		irq_data->chip = &amd_ir_chip;
		irq_remapping_prepare_irte(data, cfg, info, devid, index, i);
		irq_set_status_flags(virq + i, IRQ_MOVE_PCNTXT);
	}

	return 0;

out_free_data:
	for (i--; i >= 0; i--) {
		irq_data = irq_domain_get_irq_data(domain, virq + i);
		if (irq_data)
			kfree(irq_data->chip_data);
	}
	for (i = 0; i < nr_irqs; i++)
		free_irte(iommu, devid, index + i);
out_free_parent:
	irq_domain_free_irqs_common(domain, virq, nr_irqs);
	return ret;
}

static void irq_remapping_free(struct irq_domain *domain, unsigned int virq,
			       unsigned int nr_irqs)
{
	struct irq_2_irte *irte_info;
	struct irq_data *irq_data;
	struct amd_ir_data *data;
	int i;

	for (i = 0; i < nr_irqs; i++) {
		irq_data = irq_domain_get_irq_data(domain, virq  + i);
		if (irq_data && irq_data->chip_data) {
			data = irq_data->chip_data;
			irte_info = &data->irq_2_irte;
			free_irte(data->iommu, irte_info->devid, irte_info->index);
			kfree(data->entry);
			kfree(data);
		}
	}
	irq_domain_free_irqs_common(domain, virq, nr_irqs);
}

static void amd_ir_update_irte(struct irq_data *irqd, struct amd_iommu *iommu,
			       struct amd_ir_data *ir_data,
			       struct irq_2_irte *irte_info,
			       struct irq_cfg *cfg);

static int irq_remapping_activate(struct irq_domain *domain,
				  struct irq_data *irq_data, bool reserve)
{
	struct amd_ir_data *data = irq_data->chip_data;
	struct irq_2_irte *irte_info = &data->irq_2_irte;
	struct amd_iommu *iommu = data->iommu;
	struct irq_cfg *cfg = irqd_cfg(irq_data);

	if (!iommu)
		return 0;

	iommu->irte_ops->activate(iommu, data->entry, irte_info->devid,
				  irte_info->index);
	amd_ir_update_irte(irq_data, iommu, data, irte_info, cfg);
	return 0;
}

static void irq_remapping_deactivate(struct irq_domain *domain,
				     struct irq_data *irq_data)
{
	struct amd_ir_data *data = irq_data->chip_data;
	struct irq_2_irte *irte_info = &data->irq_2_irte;
	struct amd_iommu *iommu = data->iommu;

	if (iommu)
		iommu->irte_ops->deactivate(iommu, data->entry, irte_info->devid,
					    irte_info->index);
}

static int irq_remapping_select(struct irq_domain *d, struct irq_fwspec *fwspec,
				enum irq_domain_bus_token bus_token)
{
	struct amd_iommu *iommu;
	int devid = -1;

	if (!amd_iommu_irq_remap)
		return 0;

	if (x86_fwspec_is_ioapic(fwspec))
		devid = get_ioapic_devid(fwspec->param[0]);
	else if (x86_fwspec_is_hpet(fwspec))
		devid = get_hpet_devid(fwspec->param[0]);

	if (devid < 0)
		return 0;
	iommu = __rlookup_amd_iommu((devid >> 16), (devid & 0xffff));

	return iommu && iommu->ir_domain == d;
}

static const struct irq_domain_ops amd_ir_domain_ops = {
	.select = irq_remapping_select,
	.alloc = irq_remapping_alloc,
	.free = irq_remapping_free,
	.activate = irq_remapping_activate,
	.deactivate = irq_remapping_deactivate,
};

int amd_iommu_activate_guest_mode(void *data)
{
	struct amd_ir_data *ir_data = (struct amd_ir_data *)data;
	struct irte_ga *entry = (struct irte_ga *) ir_data->entry;
	u64 valid;

	if (!AMD_IOMMU_GUEST_IR_VAPIC(amd_iommu_guest_ir) || !entry)
		return 0;

	valid = entry->lo.fields_vapic.valid;

	entry->lo.val = 0;
	entry->hi.val = 0;

	entry->lo.fields_vapic.valid       = valid;
	entry->lo.fields_vapic.guest_mode  = 1;
	entry->lo.fields_vapic.ga_log_intr = 1;
	entry->hi.fields.ga_root_ptr       = ir_data->ga_root_ptr;
	entry->hi.fields.vector            = ir_data->ga_vector;
	entry->lo.fields_vapic.ga_tag      = ir_data->ga_tag;

	return modify_irte_ga(ir_data->iommu, ir_data->irq_2_irte.devid,
			      ir_data->irq_2_irte.index, entry);
}
EXPORT_SYMBOL(amd_iommu_activate_guest_mode);

int amd_iommu_deactivate_guest_mode(void *data)
{
	struct amd_ir_data *ir_data = (struct amd_ir_data *)data;
	struct irte_ga *entry = (struct irte_ga *) ir_data->entry;
	struct irq_cfg *cfg = ir_data->cfg;
	u64 valid;

	if (!AMD_IOMMU_GUEST_IR_VAPIC(amd_iommu_guest_ir) ||
	    !entry || !entry->lo.fields_vapic.guest_mode)
		return 0;

	valid = entry->lo.fields_remap.valid;

	entry->lo.val = 0;
	entry->hi.val = 0;

	entry->lo.fields_remap.valid       = valid;
	entry->lo.fields_remap.dm          = apic->dest_mode_logical;
	entry->lo.fields_remap.int_type    = APIC_DELIVERY_MODE_FIXED;
	entry->hi.fields.vector            = cfg->vector;
	entry->lo.fields_remap.destination =
				APICID_TO_IRTE_DEST_LO(cfg->dest_apicid);
	entry->hi.fields.destination =
				APICID_TO_IRTE_DEST_HI(cfg->dest_apicid);

	return modify_irte_ga(ir_data->iommu, ir_data->irq_2_irte.devid,
			      ir_data->irq_2_irte.index, entry);
}
EXPORT_SYMBOL(amd_iommu_deactivate_guest_mode);

static int amd_ir_set_vcpu_affinity(struct irq_data *data, void *vcpu_info)
{
	int ret;
	struct amd_iommu_pi_data *pi_data = vcpu_info;
	struct vcpu_data *vcpu_pi_info = pi_data->vcpu_data;
	struct amd_ir_data *ir_data = data->chip_data;
	struct irq_2_irte *irte_info = &ir_data->irq_2_irte;
	struct iommu_dev_data *dev_data;

	if (ir_data->iommu == NULL)
		return -EINVAL;

	dev_data = search_dev_data(ir_data->iommu, irte_info->devid);

	/* Note:
	 * This device has never been set up for guest mode.
	 * we should not modify the IRTE
	 */
	if (!dev_data || !dev_data->use_vapic)
		return 0;

	ir_data->cfg = irqd_cfg(data);
	pi_data->ir_data = ir_data;

	/* Note:
	 * SVM tries to set up for VAPIC mode, but we are in
	 * legacy mode. So, we force legacy mode instead.
	 */
	if (!AMD_IOMMU_GUEST_IR_VAPIC(amd_iommu_guest_ir)) {
		pr_debug("%s: Fall back to using intr legacy remap\n",
			 __func__);
		pi_data->is_guest_mode = false;
	}

	pi_data->prev_ga_tag = ir_data->cached_ga_tag;
	if (pi_data->is_guest_mode) {
		ir_data->ga_root_ptr = (pi_data->base >> 12);
		ir_data->ga_vector = vcpu_pi_info->vector;
		ir_data->ga_tag = pi_data->ga_tag;
		ret = amd_iommu_activate_guest_mode(ir_data);
		if (!ret)
			ir_data->cached_ga_tag = pi_data->ga_tag;
	} else {
		ret = amd_iommu_deactivate_guest_mode(ir_data);

		/*
		 * This communicates the ga_tag back to the caller
		 * so that it can do all the necessary clean up.
		 */
		if (!ret)
			ir_data->cached_ga_tag = 0;
	}

	return ret;
}


static void amd_ir_update_irte(struct irq_data *irqd, struct amd_iommu *iommu,
			       struct amd_ir_data *ir_data,
			       struct irq_2_irte *irte_info,
			       struct irq_cfg *cfg)
{

	/*
	 * Atomically updates the IRTE with the new destination, vector
	 * and flushes the interrupt entry cache.
	 */
	iommu->irte_ops->set_affinity(iommu, ir_data->entry, irte_info->devid,
				      irte_info->index, cfg->vector,
				      cfg->dest_apicid);
}

static int amd_ir_set_affinity(struct irq_data *data,
			       const struct cpumask *mask, bool force)
{
	struct amd_ir_data *ir_data = data->chip_data;
	struct irq_2_irte *irte_info = &ir_data->irq_2_irte;
	struct irq_cfg *cfg = irqd_cfg(data);
	struct irq_data *parent = data->parent_data;
	struct amd_iommu *iommu = ir_data->iommu;
	int ret;

	if (!iommu)
		return -ENODEV;

	ret = parent->chip->irq_set_affinity(parent, mask, force);
	if (ret < 0 || ret == IRQ_SET_MASK_OK_DONE)
		return ret;

	amd_ir_update_irte(data, iommu, ir_data, irte_info, cfg);
	/*
	 * After this point, all the interrupts will start arriving
	 * at the new destination. So, time to cleanup the previous
	 * vector allocation.
	 */
	vector_schedule_cleanup(cfg);

	return IRQ_SET_MASK_OK_DONE;
}

static void ir_compose_msi_msg(struct irq_data *irq_data, struct msi_msg *msg)
{
	struct amd_ir_data *ir_data = irq_data->chip_data;

	*msg = ir_data->msi_entry;
}

static struct irq_chip amd_ir_chip = {
	.name			= "AMD-IR",
	.irq_ack		= apic_ack_irq,
	.irq_set_affinity	= amd_ir_set_affinity,
	.irq_set_vcpu_affinity	= amd_ir_set_vcpu_affinity,
	.irq_compose_msi_msg	= ir_compose_msi_msg,
};

static const struct msi_parent_ops amdvi_msi_parent_ops = {
	.supported_flags	= X86_VECTOR_MSI_FLAGS_SUPPORTED | MSI_FLAG_MULTI_PCI_MSI,
	.prefix			= "IR-",
	.init_dev_msi_info	= msi_parent_init_dev_msi_info,
};

int amd_iommu_create_irq_domain(struct amd_iommu *iommu)
{
	struct fwnode_handle *fn;

	fn = irq_domain_alloc_named_id_fwnode("AMD-IR", iommu->index);
	if (!fn)
		return -ENOMEM;
	iommu->ir_domain = irq_domain_create_hierarchy(arch_get_ir_parent_domain(), 0, 0,
						       fn, &amd_ir_domain_ops, iommu);
	if (!iommu->ir_domain) {
		irq_domain_free_fwnode(fn);
		return -ENOMEM;
	}

	irq_domain_update_bus_token(iommu->ir_domain,  DOMAIN_BUS_AMDVI);
	iommu->ir_domain->flags |= IRQ_DOMAIN_FLAG_MSI_PARENT |
				   IRQ_DOMAIN_FLAG_ISOLATED_MSI;
	iommu->ir_domain->msi_parent_ops = &amdvi_msi_parent_ops;

	return 0;
}

int amd_iommu_update_ga(int cpu, bool is_run, void *data)
{
	struct amd_ir_data *ir_data = (struct amd_ir_data *)data;
	struct irte_ga *entry = (struct irte_ga *) ir_data->entry;

	if (!AMD_IOMMU_GUEST_IR_VAPIC(amd_iommu_guest_ir) ||
	    !entry || !entry->lo.fields_vapic.guest_mode)
		return 0;

	if (!ir_data->iommu)
		return -ENODEV;

	if (cpu >= 0) {
		entry->lo.fields_vapic.destination =
					APICID_TO_IRTE_DEST_LO(cpu);
		entry->hi.fields.destination =
					APICID_TO_IRTE_DEST_HI(cpu);
	}
	entry->lo.fields_vapic.is_run = is_run;

	return __modify_irte_ga(ir_data->iommu, ir_data->irq_2_irte.devid,
				ir_data->irq_2_irte.index, entry);
}
EXPORT_SYMBOL(amd_iommu_update_ga);
#endif<|MERGE_RESOLUTION|>--- conflicted
+++ resolved
@@ -90,8 +90,6 @@
 	return (pdom && (pdom->pd_mode == PD_MODE_V2));
 }
 
-<<<<<<< HEAD
-=======
 static inline bool pdom_is_in_pt_mode(struct protection_domain *pdom)
 {
 	return (pdom->domain.type == IOMMU_DOMAIN_IDENTITY);
@@ -107,7 +105,6 @@
 	return pdom_is_v2_pgtbl_mode(pdom) || pdom_is_in_pt_mode(pdom);
 }
 
->>>>>>> 0c383648
 static inline int get_acpihid_device_id(struct device *dev,
 					struct acpihid_map_entry **entry)
 {
@@ -357,7 +354,6 @@
 	features = pci_pasid_features(pdev);
 	if (features >= 0) {
 		flags |= AMD_IOMMU_DEVICE_FLAG_PASID_SUP;
-<<<<<<< HEAD
 
 		if (features & PCI_PASID_CAP_EXEC)
 			flags |= AMD_IOMMU_DEVICE_FLAG_EXEC_SUP;
@@ -386,36 +382,6 @@
 		}
 	}
 
-=======
-
-		if (features & PCI_PASID_CAP_EXEC)
-			flags |= AMD_IOMMU_DEVICE_FLAG_EXEC_SUP;
-
-		if (features & PCI_PASID_CAP_PRIV)
-			flags |= AMD_IOMMU_DEVICE_FLAG_PRIV_SUP;
-	}
-
-	return flags;
-}
-
-static inline int pdev_enable_cap_ats(struct pci_dev *pdev)
-{
-	struct iommu_dev_data *dev_data = dev_iommu_priv_get(&pdev->dev);
-	int ret = -EINVAL;
-
-	if (dev_data->ats_enabled)
-		return 0;
-
-	if (amd_iommu_iotlb_sup &&
-	    (dev_data->flags & AMD_IOMMU_DEVICE_FLAG_ATS_SUP)) {
-		ret = pci_enable_ats(pdev, PAGE_SHIFT);
-		if (!ret) {
-			dev_data->ats_enabled = 1;
-			dev_data->ats_qdep    = pci_ats_queue_depth(pdev);
-		}
-	}
-
->>>>>>> 0c383648
 	return ret;
 }
 
@@ -429,11 +395,7 @@
 	}
 }
 
-<<<<<<< HEAD
-int amd_iommu_pdev_enable_cap_pri(struct pci_dev *pdev)
-=======
 static inline int pdev_enable_cap_pri(struct pci_dev *pdev)
->>>>>>> 0c383648
 {
 	struct iommu_dev_data *dev_data = dev_iommu_priv_get(&pdev->dev);
 	int ret = -EINVAL;
@@ -441,12 +403,9 @@
 	if (dev_data->pri_enabled)
 		return 0;
 
-<<<<<<< HEAD
-=======
 	if (!dev_data->ats_enabled)
 		return 0;
 
->>>>>>> 0c383648
 	if (dev_data->flags & AMD_IOMMU_DEVICE_FLAG_PRI_SUP) {
 		/*
 		 * First reset the PRI state of the device.
@@ -463,11 +422,7 @@
 	return ret;
 }
 
-<<<<<<< HEAD
-void amd_iommu_pdev_disable_cap_pri(struct pci_dev *pdev)
-=======
 static inline void pdev_disable_cap_pri(struct pci_dev *pdev)
->>>>>>> 0c383648
 {
 	struct iommu_dev_data *dev_data = dev_iommu_priv_get(&pdev->dev);
 
@@ -509,23 +464,14 @@
 {
 	pdev_enable_cap_ats(pdev);
 	pdev_enable_cap_pasid(pdev);
-<<<<<<< HEAD
-	amd_iommu_pdev_enable_cap_pri(pdev);
-
-=======
 	pdev_enable_cap_pri(pdev);
->>>>>>> 0c383648
 }
 
 static void pdev_disable_caps(struct pci_dev *pdev)
 {
 	pdev_disable_cap_ats(pdev);
 	pdev_disable_cap_pasid(pdev);
-<<<<<<< HEAD
-	amd_iommu_pdev_disable_cap_pri(pdev);
-=======
 	pdev_disable_cap_pri(pdev);
->>>>>>> 0c383648
 }
 
 /*
@@ -885,62 +831,6 @@
 	writel(head, iommu->mmio_base + MMIO_EVT_HEAD_OFFSET);
 }
 
-<<<<<<< HEAD
-static void iommu_poll_ppr_log(struct amd_iommu *iommu)
-{
-	u32 head, tail;
-
-	if (iommu->ppr_log == NULL)
-		return;
-
-	head = readl(iommu->mmio_base + MMIO_PPR_HEAD_OFFSET);
-	tail = readl(iommu->mmio_base + MMIO_PPR_TAIL_OFFSET);
-
-	while (head != tail) {
-		volatile u64 *raw;
-		u64 entry[2];
-		int i;
-
-		raw = (u64 *)(iommu->ppr_log + head);
-
-		/*
-		 * Hardware bug: Interrupt may arrive before the entry is
-		 * written to memory. If this happens we need to wait for the
-		 * entry to arrive.
-		 */
-		for (i = 0; i < LOOP_TIMEOUT; ++i) {
-			if (PPR_REQ_TYPE(raw[0]) != 0)
-				break;
-			udelay(1);
-		}
-
-		/* Avoid memcpy function-call overhead */
-		entry[0] = raw[0];
-		entry[1] = raw[1];
-
-		/*
-		 * To detect the hardware errata 733 we need to clear the
-		 * entry back to zero. This issue does not exist on SNP
-		 * enabled system. Also this buffer is not writeable on
-		 * SNP enabled system.
-		 */
-		if (!amd_iommu_snp_en)
-			raw[0] = raw[1] = 0UL;
-
-		/* Update head pointer of hardware ring-buffer */
-		head = (head + PPR_ENTRY_SIZE) % PPR_LOG_SIZE;
-		writel(head, iommu->mmio_base + MMIO_PPR_HEAD_OFFSET);
-
-		/* TODO: PPR Handler will be added when we add IOPF support */
-
-		/* Refresh ring-buffer information */
-		head = readl(iommu->mmio_base + MMIO_PPR_HEAD_OFFSET);
-		tail = readl(iommu->mmio_base + MMIO_PPR_TAIL_OFFSET);
-	}
-}
-
-=======
->>>>>>> 0c383648
 #ifdef CONFIG_IRQ_REMAP
 static int (*iommu_ga_log_notifier)(u32);
 
@@ -1061,11 +951,7 @@
 {
 	amd_iommu_handle_irq(data, "PPR", MMIO_STATUS_PPR_INT_MASK,
 			     MMIO_STATUS_PPR_OVERFLOW_MASK,
-<<<<<<< HEAD
-			     iommu_poll_ppr_log, amd_iommu_restart_ppr_log);
-=======
 			     amd_iommu_poll_ppr_log, amd_iommu_restart_ppr_log);
->>>>>>> 0c383648
 
 	return IRQ_HANDLED;
 }
@@ -1712,7 +1598,6 @@
 }
 
 static void update_device_table(struct protection_domain *domain)
-<<<<<<< HEAD
 {
 	struct iommu_dev_data *dev_data;
 
@@ -1739,15 +1624,14 @@
 	amd_iommu_domain_flush_all(domain);
 }
 
-int amd_iommu_complete_ppr(struct pci_dev *pdev, u32 pasid,
-			   int status, int tag)
+int amd_iommu_complete_ppr(struct device *dev, u32 pasid, int status, int tag)
 {
 	struct iommu_dev_data *dev_data;
 	struct amd_iommu *iommu;
 	struct iommu_cmd cmd;
 
-	dev_data = dev_iommu_priv_get(&pdev->dev);
-	iommu    = get_amd_iommu_from_dev(&pdev->dev);
+	dev_data = dev_iommu_priv_get(dev);
+	iommu    = get_amd_iommu_from_dev(dev);
 
 	build_complete_ppr(&cmd, dev_data->devid, pasid, status,
 			   tag, dev_data->pri_tlp);
@@ -1770,64 +1654,6 @@
 	unsigned long flags;
 	int id;
 
-=======
-{
-	struct iommu_dev_data *dev_data;
-
-	list_for_each_entry(dev_data, &domain->dev_list, list) {
-		struct amd_iommu *iommu = rlookup_amd_iommu(dev_data->dev);
-
-		set_dte_entry(iommu, dev_data);
-		clone_aliases(iommu, dev_data->dev);
-	}
-}
-
-void amd_iommu_update_and_flush_device_table(struct protection_domain *domain)
-{
-	update_device_table(domain);
-	domain_flush_devices(domain);
-}
-
-void amd_iommu_domain_update(struct protection_domain *domain)
-{
-	/* Update device table */
-	amd_iommu_update_and_flush_device_table(domain);
-
-	/* Flush domain TLB(s) and wait for completion */
-	amd_iommu_domain_flush_all(domain);
-}
-
-int amd_iommu_complete_ppr(struct device *dev, u32 pasid, int status, int tag)
-{
-	struct iommu_dev_data *dev_data;
-	struct amd_iommu *iommu;
-	struct iommu_cmd cmd;
-
-	dev_data = dev_iommu_priv_get(dev);
-	iommu    = get_amd_iommu_from_dev(dev);
-
-	build_complete_ppr(&cmd, dev_data->devid, pasid, status,
-			   tag, dev_data->pri_tlp);
-
-	return iommu_queue_command(iommu, &cmd);
-}
-
-/****************************************************************************
- *
- * The next functions belong to the domain allocation. A domain is
- * allocated for every IOMMU as the default domain. If device isolation
- * is enabled, every device get its own domain. The most important thing
- * about domains is the page table mapping the DMA address space they
- * contain.
- *
- ****************************************************************************/
-
-static u16 domain_id_alloc(void)
-{
-	unsigned long flags;
-	int id;
-
->>>>>>> 0c383648
 	spin_lock_irqsave(&pd_bitmap_lock, flags);
 	id = find_first_zero_bit(amd_iommu_pd_alloc_bitmap, MAX_DOMAIN_ID);
 	BUG_ON(id == 0);
@@ -1881,32 +1707,6 @@
 }
 
 static void free_gcr3_table(struct gcr3_tbl_info *gcr3_info)
-<<<<<<< HEAD
-{
-	if (gcr3_info->glx == 2)
-		free_gcr3_tbl_level2(gcr3_info->gcr3_tbl);
-	else if (gcr3_info->glx == 1)
-		free_gcr3_tbl_level1(gcr3_info->gcr3_tbl);
-	else
-		WARN_ON_ONCE(gcr3_info->glx != 0);
-
-	gcr3_info->glx = 0;
-
-	/* Free per device domain ID */
-	domain_id_free(gcr3_info->domid);
-
-	free_page((unsigned long)gcr3_info->gcr3_tbl);
-	gcr3_info->gcr3_tbl = NULL;
-}
-
-/*
- * Number of GCR3 table levels required. Level must be 4-Kbyte
- * page and can contain up to 512 entries.
- */
-static int get_gcr3_levels(int pasids)
-{
-	int levels;
-=======
 {
 	if (gcr3_info->glx == 2)
 		free_gcr3_tbl_level2(gcr3_info->gcr3_tbl);
@@ -2067,143 +1867,6 @@
 		domid = dev_data->gcr3_info.domid;
 	else
 		domid = domain->id;
->>>>>>> 0c383648
-
-	if (pasids == -1)
-		return amd_iommu_max_glx_val;
-
-	levels = get_count_order(pasids);
-
-	return levels ? (DIV_ROUND_UP(levels, 9) - 1) : levels;
-}
-
-static int setup_gcr3_table(struct gcr3_tbl_info *gcr3_info,
-			    struct amd_iommu *iommu, int pasids)
-{
-	int levels = get_gcr3_levels(pasids);
-	int nid = iommu ? dev_to_node(&iommu->dev->dev) : NUMA_NO_NODE;
-
-	if (levels > amd_iommu_max_glx_val)
-		return -EINVAL;
-
-	if (gcr3_info->gcr3_tbl)
-		return -EBUSY;
-
-	/* Allocate per device domain ID */
-	gcr3_info->domid = domain_id_alloc();
-
-	gcr3_info->gcr3_tbl = alloc_pgtable_page(nid, GFP_ATOMIC);
-	if (gcr3_info->gcr3_tbl == NULL) {
-		domain_id_free(gcr3_info->domid);
-		return -ENOMEM;
-	}
-
-	gcr3_info->glx = levels;
-
-	return 0;
-}
-
-static u64 *__get_gcr3_pte(struct gcr3_tbl_info *gcr3_info,
-			   ioasid_t pasid, bool alloc)
-{
-	int index;
-	u64 *pte;
-	u64 *root = gcr3_info->gcr3_tbl;
-	int level = gcr3_info->glx;
-
-	while (true) {
-
-		index = (pasid >> (9 * level)) & 0x1ff;
-		pte   = &root[index];
-
-		if (level == 0)
-			break;
-
-		if (!(*pte & GCR3_VALID)) {
-			if (!alloc)
-				return NULL;
-
-			root = (void *)get_zeroed_page(GFP_ATOMIC);
-			if (root == NULL)
-				return NULL;
-
-			*pte = iommu_virt_to_phys(root) | GCR3_VALID;
-		}
-
-		root = iommu_phys_to_virt(*pte & PAGE_MASK);
-
-		level -= 1;
-	}
-
-	return pte;
-}
-
-static int update_gcr3(struct iommu_dev_data *dev_data,
-		       ioasid_t pasid, unsigned long gcr3, bool set)
-{
-	struct gcr3_tbl_info *gcr3_info = &dev_data->gcr3_info;
-	u64 *pte;
-
-	pte = __get_gcr3_pte(gcr3_info, pasid, true);
-	if (pte == NULL)
-		return -ENOMEM;
-
-	if (set)
-		*pte = (gcr3 & PAGE_MASK) | GCR3_VALID;
-	else
-		*pte = 0;
-
-	amd_iommu_dev_flush_pasid_all(dev_data, pasid);
-	return 0;
-}
-
-int amd_iommu_set_gcr3(struct iommu_dev_data *dev_data, ioasid_t pasid,
-		       unsigned long gcr3)
-{
-	struct gcr3_tbl_info *gcr3_info = &dev_data->gcr3_info;
-	int ret;
-
-	iommu_group_mutex_assert(dev_data->dev);
-
-	ret = update_gcr3(dev_data, pasid, gcr3, true);
-	if (ret)
-		return ret;
-
-	gcr3_info->pasid_cnt++;
-	return ret;
-}
-
-int amd_iommu_clear_gcr3(struct iommu_dev_data *dev_data, ioasid_t pasid)
-{
-	struct gcr3_tbl_info *gcr3_info = &dev_data->gcr3_info;
-	int ret;
-
-	iommu_group_mutex_assert(dev_data->dev);
-
-	ret = update_gcr3(dev_data, pasid, 0, false);
-	if (ret)
-		return ret;
-
-	gcr3_info->pasid_cnt--;
-	return ret;
-}
-
-static void set_dte_entry(struct amd_iommu *iommu,
-			  struct iommu_dev_data *dev_data)
-{
-	u64 pte_root = 0;
-	u64 flags = 0;
-	u32 old_domid;
-	u16 devid = dev_data->devid;
-	u16 domid;
-	struct protection_domain *domain = dev_data->domain;
-	struct dev_table_entry *dev_table = get_dev_table(iommu);
-	struct gcr3_tbl_info *gcr3_info = &dev_data->gcr3_info;
-
-	if (gcr3_info && gcr3_info->gcr3_tbl)
-		domid = dev_data->gcr3_info.domid;
-	else
-		domid = domain->id;
 
 	if (domain->iop.mode != PAGE_MODE_NONE)
 		pte_root = iommu_virt_to_phys(domain->iop.root);
@@ -2227,17 +1890,10 @@
 
 	if (dev_data->ppr)
 		pte_root |= 1ULL << DEV_ENTRY_PPR;
-<<<<<<< HEAD
 
 	if (domain->dirty_tracking)
 		pte_root |= DTE_FLAG_HAD;
 
-=======
-
-	if (domain->dirty_tracking)
-		pte_root |= DTE_FLAG_HAD;
-
->>>>>>> 0c383648
 	if (gcr3_info && gcr3_info->gcr3_tbl) {
 		u64 gcr3 = iommu_virt_to_phys(gcr3_info->gcr3_tbl);
 		u64 glx  = gcr3_info->glx;
@@ -2305,11 +1961,6 @@
 	amd_iommu_apply_erratum_63(iommu, devid);
 }
 
-<<<<<<< HEAD
-static int do_attach(struct iommu_dev_data *dev_data,
-		     struct protection_domain *domain)
-{
-=======
 /* Update and flush DTE for the given device */
 void amd_iommu_dev_update_dte(struct iommu_dev_data *dev_data, bool set)
 {
@@ -2380,7 +2031,6 @@
 static int do_attach(struct iommu_dev_data *dev_data,
 		     struct protection_domain *domain)
 {
->>>>>>> 0c383648
 	struct amd_iommu *iommu = get_amd_iommu_from_dev_data(dev_data);
 	int ret = 0;
 
@@ -2396,29 +2046,6 @@
 	domain->dev_iommu[iommu->index] += 1;
 	domain->dev_cnt                 += 1;
 
-<<<<<<< HEAD
-	/* Init GCR3 table and update device table */
-	if (domain->pd_mode == PD_MODE_V2) {
-		/* By default, setup GCR3 table to support single PASID */
-		ret = setup_gcr3_table(&dev_data->gcr3_info, iommu, 1);
-		if (ret)
-			return ret;
-
-		ret = update_gcr3(dev_data, 0,
-				  iommu_virt_to_phys(domain->iop.pgd), true);
-		if (ret) {
-			free_gcr3_table(&dev_data->gcr3_info);
-			return ret;
-		}
-	}
-
-	/* Update device table */
-	set_dte_entry(iommu, dev_data);
-	clone_aliases(iommu, dev_data->dev);
-
-	device_flush_dte(dev_data);
-
-=======
 	/* Setup GCR3 table */
 	if (pdom_is_sva_capable(domain)) {
 		ret = init_gcr3_table(dev_data, domain);
@@ -2426,7 +2053,6 @@
 			return ret;
 	}
 
->>>>>>> 0c383648
 	return ret;
 }
 
@@ -2435,13 +2061,6 @@
 	struct protection_domain *domain = dev_data->domain;
 	struct amd_iommu *iommu = get_amd_iommu_from_dev_data(dev_data);
 
-<<<<<<< HEAD
-	/* Clear GCR3 table */
-	if (domain->pd_mode == PD_MODE_V2) {
-		update_gcr3(dev_data, 0, 0, false);
-		free_gcr3_table(&dev_data->gcr3_info);
-	}
-=======
 	/* Clear DTE and flush the entry */
 	amd_iommu_dev_update_dte(dev_data, false);
 
@@ -2451,22 +2070,10 @@
 	/* Clear GCR3 table */
 	if (pdom_is_sva_capable(domain))
 		destroy_gcr3_table(dev_data, domain);
->>>>>>> 0c383648
 
 	/* Update data structures */
 	dev_data->domain = NULL;
 	list_del(&dev_data->list);
-<<<<<<< HEAD
-	clear_dte_entry(iommu, dev_data->devid);
-	clone_aliases(iommu, dev_data->dev);
-
-	/* Flush the DTE entry */
-	device_flush_dte(dev_data);
-
-	/* Flush IOTLB and wait for the flushes to finish */
-	amd_iommu_domain_flush_all(domain);
-=======
->>>>>>> 0c383648
 
 	/* decrease reference counters - needs to happen after the flushes */
 	domain->dev_iommu[iommu->index] -= 1;
@@ -2495,12 +2102,6 @@
 		goto out;
 	}
 
-<<<<<<< HEAD
-	if (dev_is_pci(dev))
-		pdev_enable_caps(to_pci_dev(dev));
-
-=======
->>>>>>> 0c383648
 	ret = do_attach(dev_data, domain);
 
 out:
@@ -2544,12 +2145,6 @@
 
 	do_detach(dev_data);
 
-<<<<<<< HEAD
-	if (dev_is_pci(dev))
-		pdev_disable_caps(to_pci_dev(dev));
-
-=======
->>>>>>> 0c383648
 out:
 	spin_unlock(&dev_data->lock);
 
@@ -2671,11 +2266,7 @@
 		free_io_pgtable_ops(&domain->iop.iop.ops);
 
 	if (domain->iop.root)
-<<<<<<< HEAD
-		free_page((unsigned long)domain->iop.root);
-=======
 		iommu_free_page(domain->iop.root);
->>>>>>> 0c383648
 
 	if (domain->id)
 		domain_id_free(domain->id);
@@ -2690,11 +2281,7 @@
 	BUG_ON(mode < PAGE_MODE_NONE || mode > PAGE_MODE_6_LEVEL);
 
 	if (mode != PAGE_MODE_NONE) {
-<<<<<<< HEAD
-		pt_root = (void *)get_zeroed_page(GFP_KERNEL);
-=======
 		pt_root = iommu_alloc_page(GFP_KERNEL);
->>>>>>> 0c383648
 		if (!pt_root)
 			return -ENOMEM;
 	}
@@ -2730,19 +2317,13 @@
 
 	spin_lock_init(&domain->lock);
 	INIT_LIST_HEAD(&domain->dev_list);
-<<<<<<< HEAD
-=======
 	INIT_LIST_HEAD(&domain->dev_data_list);
->>>>>>> 0c383648
 	domain->nid = NUMA_NO_NODE;
 
 	switch (type) {
 	/* No need to allocate io pgtable ops in passthrough mode */
 	case IOMMU_DOMAIN_IDENTITY:
-<<<<<<< HEAD
-=======
 	case IOMMU_DOMAIN_SVA:
->>>>>>> 0c383648
 		return domain;
 	case IOMMU_DOMAIN_DMA:
 		pgtable = amd_iommu_pgtable;
@@ -2858,19 +2439,11 @@
 
 	if ((flags & ~IOMMU_HWPT_ALLOC_DIRTY_TRACKING) || parent || user_data)
 		return ERR_PTR(-EOPNOTSUPP);
-<<<<<<< HEAD
 
 	return do_iommu_domain_alloc(type, dev, flags);
 }
 
-static void amd_iommu_domain_free(struct iommu_domain *dom)
-=======
-
-	return do_iommu_domain_alloc(type, dev, flags);
-}
-
 void amd_iommu_domain_free(struct iommu_domain *dom)
->>>>>>> 0c383648
 {
 	struct protection_domain *domain;
 	unsigned long flags;
@@ -2895,10 +2468,7 @@
 	struct iommu_dev_data *dev_data = dev_iommu_priv_get(dev);
 	struct protection_domain *domain = to_pdomain(dom);
 	struct amd_iommu *iommu = get_amd_iommu_from_dev(dev);
-<<<<<<< HEAD
-=======
 	struct pci_dev *pdev;
->>>>>>> 0c383648
 	int ret;
 
 	/*
@@ -3255,8 +2825,6 @@
 	.read_and_clear_dirty = amd_iommu_read_and_clear_dirty,
 };
 
-<<<<<<< HEAD
-=======
 static int amd_iommu_dev_enable_feature(struct device *dev,
 					enum iommu_dev_features feat)
 {
@@ -3289,32 +2857,22 @@
 	return ret;
 }
 
->>>>>>> 0c383648
 const struct iommu_ops amd_iommu_ops = {
 	.capable = amd_iommu_capable,
 	.domain_alloc = amd_iommu_domain_alloc,
 	.domain_alloc_user = amd_iommu_domain_alloc_user,
-<<<<<<< HEAD
-	.probe_device = amd_iommu_probe_device,
-	.release_device = amd_iommu_release_device,
-	.probe_finalize = amd_iommu_probe_finalize,
-=======
 	.domain_alloc_sva = amd_iommu_domain_alloc_sva,
 	.probe_device = amd_iommu_probe_device,
 	.release_device = amd_iommu_release_device,
->>>>>>> 0c383648
 	.device_group = amd_iommu_device_group,
 	.get_resv_regions = amd_iommu_get_resv_regions,
 	.is_attach_deferred = amd_iommu_is_attach_deferred,
 	.pgsize_bitmap	= AMD_IOMMU_PGSIZES,
 	.def_domain_type = amd_iommu_def_domain_type,
-<<<<<<< HEAD
-=======
 	.dev_enable_feat = amd_iommu_dev_enable_feature,
 	.dev_disable_feat = amd_iommu_dev_disable_feature,
 	.remove_dev_pasid = amd_iommu_remove_dev_pasid,
 	.page_response = amd_iommu_page_response,
->>>>>>> 0c383648
 	.default_domain_ops = &(const struct iommu_domain_ops) {
 		.attach_dev	= amd_iommu_attach_device,
 		.map_pages	= amd_iommu_map_pages,
