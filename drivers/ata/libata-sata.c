--- conflicted
+++ resolved
@@ -1254,12 +1254,8 @@
 EXPORT_SYMBOL_GPL(ata_sas_tport_delete);
 
 /**
-<<<<<<< HEAD
- *	ata_sas_slave_configure - Default slave_config routine for libata devices
-=======
  *	ata_sas_device_configure - Default device_configure routine for libata
  *				   devices
->>>>>>> 0c383648
  *	@sdev: SCSI device to configure
  *	@lim: queue limits
  *	@ap: ATA port to which SCSI device is attached
@@ -1273,11 +1269,7 @@
 {
 	ata_scsi_sdev_config(sdev);
 
-<<<<<<< HEAD
-	return ata_scsi_dev_config(sdev, ap->link.device);
-=======
 	return ata_scsi_dev_config(sdev, lim, ap->link.device);
->>>>>>> 0c383648
 }
 EXPORT_SYMBOL_GPL(ata_sas_device_configure);
 
