--- conflicted
+++ resolved
@@ -594,10 +594,7 @@
 			reg-names = "nand", "nand-int-base";
 			interrupts = <GIC_SPI 37 IRQ_TYPE_LEVEL_HIGH>;
 			interrupt-names = "nand_ctlrdy";
-<<<<<<< HEAD
-=======
 			brcm,wp-not-connected;
->>>>>>> 0c383648
 			status = "disabled";
 
 			nandcs: nand@0 {
