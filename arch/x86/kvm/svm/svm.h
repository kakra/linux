// SPDX-License-Identifier: GPL-2.0-only
/*
 * Kernel-based Virtual Machine driver for Linux
 *
 * AMD SVM support
 *
 * Copyright (C) 2006 Qumranet, Inc.
 * Copyright 2010 Red Hat, Inc. and/or its affiliates.
 *
 * Authors:
 *   Yaniv Kamay  <yaniv@qumranet.com>
 *   Avi Kivity   <avi@qumranet.com>
 */

#ifndef __SVM_SVM_H
#define __SVM_SVM_H

#include <linux/kvm_types.h>
#include <linux/kvm_host.h>
#include <linux/bits.h>

#include <asm/svm.h>
#include <asm/sev-common.h>

#include "cpuid.h"
#include "kvm_cache_regs.h"

#define __sme_page_pa(x) __sme_set(page_to_pfn(x) << PAGE_SHIFT)

#define	IOPM_SIZE PAGE_SIZE * 3
#define	MSRPM_SIZE PAGE_SIZE * 2

<<<<<<< HEAD
#define MAX_DIRECT_ACCESS_MSRS	47
=======
#define MAX_DIRECT_ACCESS_MSRS	48
>>>>>>> 0c383648
#define MSRPM_OFFSETS	32
extern u32 msrpm_offsets[MSRPM_OFFSETS] __read_mostly;
extern bool npt_enabled;
extern int nrips;
extern int vgif;
extern bool intercept_smi;
extern bool x2avic_enabled;
extern bool vnmi;
extern int lbrv;

/*
 * Clean bits in VMCB.
 * VMCB_ALL_CLEAN_MASK might also need to
 * be updated if this enum is modified.
 */
enum {
	VMCB_INTERCEPTS, /* Intercept vectors, TSC offset,
			    pause filter count */
	VMCB_PERM_MAP,   /* IOPM Base and MSRPM Base */
	VMCB_ASID,	 /* ASID */
	VMCB_INTR,	 /* int_ctl, int_vector */
	VMCB_NPT,        /* npt_en, nCR3, gPAT */
	VMCB_CR,	 /* CR0, CR3, CR4, EFER */
	VMCB_DR,         /* DR6, DR7 */
	VMCB_DT,         /* GDT, IDT */
	VMCB_SEG,        /* CS, DS, SS, ES, CPL */
	VMCB_CR2,        /* CR2 only */
	VMCB_LBR,        /* DBGCTL, BR_FROM, BR_TO, LAST_EX_FROM, LAST_EX_TO */
	VMCB_AVIC,       /* AVIC APIC_BAR, AVIC APIC_BACKING_PAGE,
			  * AVIC PHYSICAL_TABLE pointer,
			  * AVIC LOGICAL_TABLE pointer
			  */
	VMCB_SW = 31,    /* Reserved for hypervisor/software use */
};

#define VMCB_ALL_CLEAN_MASK (					\
	(1U << VMCB_INTERCEPTS) | (1U << VMCB_PERM_MAP) |	\
	(1U << VMCB_ASID) | (1U << VMCB_INTR) |			\
	(1U << VMCB_NPT) | (1U << VMCB_CR) | (1U << VMCB_DR) |	\
	(1U << VMCB_DT) | (1U << VMCB_SEG) | (1U << VMCB_CR2) |	\
	(1U << VMCB_LBR) | (1U << VMCB_AVIC) |			\
	(1U << VMCB_SW))

/* TPR and CR2 are always written before VMRUN */
#define VMCB_ALWAYS_DIRTY_MASK	((1U << VMCB_INTR) | (1U << VMCB_CR2))

struct kvm_sev_info {
	bool active;		/* SEV enabled guest */
	bool es_active;		/* SEV-ES enabled guest */
	bool need_init;		/* waiting for SEV_INIT2 */
	unsigned int asid;	/* ASID used for this guest */
	unsigned int handle;	/* SEV firmware handle */
	int fd;			/* SEV device fd */
	unsigned long pages_locked; /* Number of pages locked */
	struct list_head regions_list;  /* List of registered regions */
	u64 ap_jump_table;	/* SEV-ES AP Jump Table address */
	u64 vmsa_features;
	u16 ghcb_version;	/* Highest guest GHCB protocol version allowed */
	struct kvm *enc_context_owner; /* Owner of copied encryption context */
	struct list_head mirror_vms; /* List of VMs mirroring */
	struct list_head mirror_entry; /* Use as a list entry of mirrors */
	struct misc_cg *misc_cg; /* For misc cgroup accounting */
	atomic_t migration_in_progress;
};

struct kvm_svm {
	struct kvm kvm;

	/* Struct members for AVIC */
	u32 avic_vm_id;
	struct page *avic_logical_id_table_page;
	struct page *avic_physical_id_table_page;
	struct hlist_node hnode;

	struct kvm_sev_info sev_info;
};

struct kvm_vcpu;

struct kvm_vmcb_info {
	struct vmcb *ptr;
	unsigned long pa;
	int cpu;
	uint64_t asid_generation;
};

struct vmcb_save_area_cached {
	u64 efer;
	u64 cr4;
	u64 cr3;
	u64 cr0;
	u64 dr7;
	u64 dr6;
};

struct vmcb_ctrl_area_cached {
	u32 intercepts[MAX_INTERCEPT];
	u16 pause_filter_thresh;
	u16 pause_filter_count;
	u64 iopm_base_pa;
	u64 msrpm_base_pa;
	u64 tsc_offset;
	u32 asid;
	u8 tlb_ctl;
	u32 int_ctl;
	u32 int_vector;
	u32 int_state;
	u32 exit_code;
	u32 exit_code_hi;
	u64 exit_info_1;
	u64 exit_info_2;
	u32 exit_int_info;
	u32 exit_int_info_err;
	u64 nested_ctl;
	u32 event_inj;
	u32 event_inj_err;
	u64 next_rip;
	u64 nested_cr3;
	u64 virt_ext;
	u32 clean;
	union {
#if IS_ENABLED(CONFIG_HYPERV) || IS_ENABLED(CONFIG_KVM_HYPERV)
		struct hv_vmcb_enlightenments hv_enlightenments;
#endif
		u8 reserved_sw[32];
	};
};

struct svm_nested_state {
	struct kvm_vmcb_info vmcb02;
	u64 hsave_msr;
	u64 vm_cr_msr;
	u64 vmcb12_gpa;
	u64 last_vmcb12_gpa;

	/* These are the merged vectors */
	u32 *msrpm;

	/* A VMRUN has started but has not yet been performed, so
	 * we cannot inject a nested vmexit yet.  */
	bool nested_run_pending;

	/* cache for control fields of the guest */
	struct vmcb_ctrl_area_cached ctl;

	/*
	 * Note: this struct is not kept up-to-date while L2 runs; it is only
	 * valid within nested_svm_vmrun.
	 */
	struct vmcb_save_area_cached save;

	bool initialized;

	/*
	 * Indicates whether MSR bitmap for L2 needs to be rebuilt due to
	 * changes in MSR bitmap for L1 or switching to a different L2. Note,
	 * this flag can only be used reliably in conjunction with a paravirt L1
	 * which informs L0 whether any changes to MSR bitmap for L2 were done
	 * on its side.
	 */
	bool force_msr_bitmap_recalc;
};

struct vcpu_sev_es_state {
	/* SEV-ES support */
	struct sev_es_save_area *vmsa;
	struct ghcb *ghcb;
	u8 valid_bitmap[16];
	struct kvm_host_map ghcb_map;
	bool received_first_sipi;
	unsigned int ap_reset_hold_type;

	/* SEV-ES scratch area support */
	u64 sw_scratch;
	void *ghcb_sa;
	u32 ghcb_sa_len;
	bool ghcb_sa_sync;
	bool ghcb_sa_free;
};

struct vcpu_svm {
	struct kvm_vcpu vcpu;
	/* vmcb always points at current_vmcb->ptr, it's purely a shorthand. */
	struct vmcb *vmcb;
	struct kvm_vmcb_info vmcb01;
	struct kvm_vmcb_info *current_vmcb;
	u32 asid;
	u32 sysenter_esp_hi;
	u32 sysenter_eip_hi;
	uint64_t tsc_aux;

	u64 msr_decfg;

	u64 next_rip;

	u64 spec_ctrl;

	u64 tsc_ratio_msr;
	/*
	 * Contains guest-controlled bits of VIRT_SPEC_CTRL, which will be
	 * translated into the appropriate L2_CFG bits on the host to
	 * perform speculative control.
	 */
	u64 virt_spec_ctrl;

	u32 *msrpm;

	ulong nmi_iret_rip;

	struct svm_nested_state nested;

	/* NMI mask value, used when vNMI is not enabled */
	bool nmi_masked;

	/*
	 * True when NMIs are still masked but guest IRET was just intercepted
	 * and KVM is waiting for RIP to change, which will signal that the
	 * intercepted IRET was retired and thus NMI can be unmasked.
	 */
	bool awaiting_iret_completion;

	/*
	 * Set when KVM is awaiting IRET completion and needs to inject NMIs as
	 * soon as the IRET completes (e.g. NMI is pending injection).  KVM
	 * temporarily steals RFLAGS.TF to single-step the guest in this case
	 * in order to regain control as soon as the NMI-blocking condition
	 * goes away.
	 */
	bool nmi_singlestep;
	u64 nmi_singlestep_guest_rflags;

	bool nmi_l1_to_l2;

	unsigned long soft_int_csbase;
	unsigned long soft_int_old_rip;
	unsigned long soft_int_next_rip;
	bool soft_int_injected;

	u32 ldr_reg;
	u32 dfr_reg;
	struct page *avic_backing_page;
	u64 *avic_physical_id_cache;

	/*
	 * Per-vcpu list of struct amd_svm_iommu_ir:
	 * This is used mainly to store interrupt remapping information used
	 * when update the vcpu affinity. This avoids the need to scan for
	 * IRTE and try to match ga_tag in the IOMMU driver.
	 */
	struct list_head ir_list;
	spinlock_t ir_list_lock;

	/* Save desired MSR intercept (read: pass-through) state */
	struct {
		DECLARE_BITMAP(read, MAX_DIRECT_ACCESS_MSRS);
		DECLARE_BITMAP(write, MAX_DIRECT_ACCESS_MSRS);
	} shadow_msr_intercept;

	struct vcpu_sev_es_state sev_es;

	bool guest_state_loaded;

	bool x2avic_msrs_intercepted;

	/* Guest GIF value, used when vGIF is not enabled */
	bool guest_gif;
};

struct svm_cpu_data {
	u64 asid_generation;
	u32 max_asid;
	u32 next_asid;
	u32 min_asid;

	struct page *save_area;
	unsigned long save_area_pa;

	struct vmcb *current_vmcb;

	/* index = sev_asid, value = vmcb pointer */
	struct vmcb **sev_vmcbs;
};

DECLARE_PER_CPU(struct svm_cpu_data, svm_data);

void recalc_intercepts(struct vcpu_svm *svm);

static __always_inline struct kvm_svm *to_kvm_svm(struct kvm *kvm)
{
	return container_of(kvm, struct kvm_svm, kvm);
}

static __always_inline struct kvm_sev_info *to_kvm_sev_info(struct kvm *kvm)
{
	return &to_kvm_svm(kvm)->sev_info;
}

static __always_inline bool sev_guest(struct kvm *kvm)
{
#ifdef CONFIG_KVM_AMD_SEV
	struct kvm_sev_info *sev = &to_kvm_svm(kvm)->sev_info;

	return sev->active;
#else
	return false;
#endif
}

static __always_inline bool sev_es_guest(struct kvm *kvm)
{
#ifdef CONFIG_KVM_AMD_SEV
	struct kvm_sev_info *sev = &to_kvm_svm(kvm)->sev_info;

	return sev->es_active && !WARN_ON_ONCE(!sev->active);
#else
	return false;
#endif
}

static inline void vmcb_mark_all_dirty(struct vmcb *vmcb)
{
	vmcb->control.clean = 0;
}

static inline void vmcb_mark_all_clean(struct vmcb *vmcb)
{
	vmcb->control.clean = VMCB_ALL_CLEAN_MASK
			       & ~VMCB_ALWAYS_DIRTY_MASK;
}

static inline void vmcb_mark_dirty(struct vmcb *vmcb, int bit)
{
	vmcb->control.clean &= ~(1 << bit);
}

static inline bool vmcb_is_dirty(struct vmcb *vmcb, int bit)
{
        return !test_bit(bit, (unsigned long *)&vmcb->control.clean);
}

static __always_inline struct vcpu_svm *to_svm(struct kvm_vcpu *vcpu)
{
	return container_of(vcpu, struct vcpu_svm, vcpu);
}

/*
 * Only the PDPTRs are loaded on demand into the shadow MMU.  All other
 * fields are synchronized on VM-Exit, because accessing the VMCB is cheap.
 *
 * CR3 might be out of date in the VMCB but it is not marked dirty; instead,
 * KVM_REQ_LOAD_MMU_PGD is always requested when the cached vcpu->arch.cr3
 * is changed.  svm_load_mmu_pgd() then syncs the new CR3 value into the VMCB.
 */
#define SVM_REGS_LAZY_LOAD_SET	(1 << VCPU_EXREG_PDPTR)

static inline void vmcb_set_intercept(struct vmcb_control_area *control, u32 bit)
{
	WARN_ON_ONCE(bit >= 32 * MAX_INTERCEPT);
	__set_bit(bit, (unsigned long *)&control->intercepts);
}

static inline void vmcb_clr_intercept(struct vmcb_control_area *control, u32 bit)
{
	WARN_ON_ONCE(bit >= 32 * MAX_INTERCEPT);
	__clear_bit(bit, (unsigned long *)&control->intercepts);
}

static inline bool vmcb_is_intercept(struct vmcb_control_area *control, u32 bit)
{
	WARN_ON_ONCE(bit >= 32 * MAX_INTERCEPT);
	return test_bit(bit, (unsigned long *)&control->intercepts);
}

static inline bool vmcb12_is_intercept(struct vmcb_ctrl_area_cached *control, u32 bit)
{
	WARN_ON_ONCE(bit >= 32 * MAX_INTERCEPT);
	return test_bit(bit, (unsigned long *)&control->intercepts);
}

static inline void set_exception_intercept(struct vcpu_svm *svm, u32 bit)
{
	struct vmcb *vmcb = svm->vmcb01.ptr;

	WARN_ON_ONCE(bit >= 32);
	vmcb_set_intercept(&vmcb->control, INTERCEPT_EXCEPTION_OFFSET + bit);

	recalc_intercepts(svm);
}

static inline void clr_exception_intercept(struct vcpu_svm *svm, u32 bit)
{
	struct vmcb *vmcb = svm->vmcb01.ptr;

	WARN_ON_ONCE(bit >= 32);
	vmcb_clr_intercept(&vmcb->control, INTERCEPT_EXCEPTION_OFFSET + bit);

	recalc_intercepts(svm);
}

static inline void svm_set_intercept(struct vcpu_svm *svm, int bit)
{
	struct vmcb *vmcb = svm->vmcb01.ptr;

	vmcb_set_intercept(&vmcb->control, bit);

	recalc_intercepts(svm);
}

static inline void svm_clr_intercept(struct vcpu_svm *svm, int bit)
{
	struct vmcb *vmcb = svm->vmcb01.ptr;

	vmcb_clr_intercept(&vmcb->control, bit);

	recalc_intercepts(svm);
}

static inline bool svm_is_intercept(struct vcpu_svm *svm, int bit)
{
	return vmcb_is_intercept(&svm->vmcb->control, bit);
}

static inline bool nested_vgif_enabled(struct vcpu_svm *svm)
{
	return guest_can_use(&svm->vcpu, X86_FEATURE_VGIF) &&
	       (svm->nested.ctl.int_ctl & V_GIF_ENABLE_MASK);
}

static inline struct vmcb *get_vgif_vmcb(struct vcpu_svm *svm)
{
	if (!vgif)
		return NULL;

	if (is_guest_mode(&svm->vcpu) && !nested_vgif_enabled(svm))
		return svm->nested.vmcb02.ptr;
	else
		return svm->vmcb01.ptr;
}

static inline void enable_gif(struct vcpu_svm *svm)
{
	struct vmcb *vmcb = get_vgif_vmcb(svm);

	if (vmcb)
		vmcb->control.int_ctl |= V_GIF_MASK;
	else
		svm->guest_gif = true;
}

static inline void disable_gif(struct vcpu_svm *svm)
{
	struct vmcb *vmcb = get_vgif_vmcb(svm);

	if (vmcb)
		vmcb->control.int_ctl &= ~V_GIF_MASK;
	else
		svm->guest_gif = false;
}

static inline bool gif_set(struct vcpu_svm *svm)
{
	struct vmcb *vmcb = get_vgif_vmcb(svm);

	if (vmcb)
		return !!(vmcb->control.int_ctl & V_GIF_MASK);
	else
		return svm->guest_gif;
}

static inline bool nested_npt_enabled(struct vcpu_svm *svm)
{
	return svm->nested.ctl.nested_ctl & SVM_NESTED_CTL_NP_ENABLE;
}

static inline bool nested_vnmi_enabled(struct vcpu_svm *svm)
{
	return guest_can_use(&svm->vcpu, X86_FEATURE_VNMI) &&
	       (svm->nested.ctl.int_ctl & V_NMI_ENABLE_MASK);
}

static inline bool is_x2apic_msrpm_offset(u32 offset)
{
	/* 4 msrs per u8, and 4 u8 in u32 */
	u32 msr = offset * 16;

	return (msr >= APIC_BASE_MSR) &&
	       (msr < (APIC_BASE_MSR + 0x100));
}

static inline struct vmcb *get_vnmi_vmcb_l1(struct vcpu_svm *svm)
{
	if (!vnmi)
		return NULL;

	if (is_guest_mode(&svm->vcpu))
		return NULL;
	else
		return svm->vmcb01.ptr;
}

static inline bool is_vnmi_enabled(struct vcpu_svm *svm)
{
	struct vmcb *vmcb = get_vnmi_vmcb_l1(svm);

	if (vmcb)
		return !!(vmcb->control.int_ctl & V_NMI_ENABLE_MASK);
	else
		return false;
}

/* svm.c */
#define MSR_INVALID				0xffffffffU

#define DEBUGCTL_RESERVED_BITS (~(0x3fULL))

extern bool dump_invalid_vmcb;

u32 svm_msrpm_offset(u32 msr);
u32 *svm_vcpu_alloc_msrpm(void);
void svm_vcpu_init_msrpm(struct kvm_vcpu *vcpu, u32 *msrpm);
void svm_vcpu_free_msrpm(u32 *msrpm);
void svm_copy_lbrs(struct vmcb *to_vmcb, struct vmcb *from_vmcb);
void svm_enable_lbrv(struct kvm_vcpu *vcpu);
void svm_update_lbrv(struct kvm_vcpu *vcpu);

int svm_set_efer(struct kvm_vcpu *vcpu, u64 efer);
void svm_set_cr0(struct kvm_vcpu *vcpu, unsigned long cr0);
void svm_set_cr4(struct kvm_vcpu *vcpu, unsigned long cr4);
void disable_nmi_singlestep(struct vcpu_svm *svm);
bool svm_smi_blocked(struct kvm_vcpu *vcpu);
bool svm_nmi_blocked(struct kvm_vcpu *vcpu);
bool svm_interrupt_blocked(struct kvm_vcpu *vcpu);
void svm_set_gif(struct vcpu_svm *svm, bool value);
int svm_invoke_exit_handler(struct kvm_vcpu *vcpu, u64 exit_code);
void set_msr_interception(struct kvm_vcpu *vcpu, u32 *msrpm, u32 msr,
			  int read, int write);
void svm_set_x2apic_msr_interception(struct vcpu_svm *svm, bool disable);
void svm_complete_interrupt_delivery(struct kvm_vcpu *vcpu, int delivery_mode,
				     int trig_mode, int vec);

/* nested.c */

#define NESTED_EXIT_HOST	0	/* Exit handled on host level */
#define NESTED_EXIT_DONE	1	/* Exit caused nested vmexit  */
#define NESTED_EXIT_CONTINUE	2	/* Further checks needed      */

static inline bool nested_svm_virtualize_tpr(struct kvm_vcpu *vcpu)
{
	struct vcpu_svm *svm = to_svm(vcpu);

	return is_guest_mode(vcpu) && (svm->nested.ctl.int_ctl & V_INTR_MASKING_MASK);
}

static inline bool nested_exit_on_smi(struct vcpu_svm *svm)
{
	return vmcb12_is_intercept(&svm->nested.ctl, INTERCEPT_SMI);
}

static inline bool nested_exit_on_intr(struct vcpu_svm *svm)
{
	return vmcb12_is_intercept(&svm->nested.ctl, INTERCEPT_INTR);
}

static inline bool nested_exit_on_nmi(struct vcpu_svm *svm)
{
	return vmcb12_is_intercept(&svm->nested.ctl, INTERCEPT_NMI);
}

int enter_svm_guest_mode(struct kvm_vcpu *vcpu,
			 u64 vmcb_gpa, struct vmcb *vmcb12, bool from_vmrun);
void svm_leave_nested(struct kvm_vcpu *vcpu);
void svm_free_nested(struct vcpu_svm *svm);
int svm_allocate_nested(struct vcpu_svm *svm);
int nested_svm_vmrun(struct kvm_vcpu *vcpu);
void svm_copy_vmrun_state(struct vmcb_save_area *to_save,
			  struct vmcb_save_area *from_save);
void svm_copy_vmloadsave_state(struct vmcb *to_vmcb, struct vmcb *from_vmcb);
int nested_svm_vmexit(struct vcpu_svm *svm);

static inline int nested_svm_simple_vmexit(struct vcpu_svm *svm, u32 exit_code)
{
	svm->vmcb->control.exit_code   = exit_code;
	svm->vmcb->control.exit_info_1 = 0;
	svm->vmcb->control.exit_info_2 = 0;
	return nested_svm_vmexit(svm);
}

int nested_svm_exit_handled(struct vcpu_svm *svm);
int nested_svm_check_permissions(struct kvm_vcpu *vcpu);
int nested_svm_check_exception(struct vcpu_svm *svm, unsigned nr,
			       bool has_error_code, u32 error_code);
int nested_svm_exit_special(struct vcpu_svm *svm);
void nested_svm_update_tsc_ratio_msr(struct kvm_vcpu *vcpu);
void svm_write_tsc_multiplier(struct kvm_vcpu *vcpu);
void nested_copy_vmcb_control_to_cache(struct vcpu_svm *svm,
				       struct vmcb_control_area *control);
void nested_copy_vmcb_save_to_cache(struct vcpu_svm *svm,
				    struct vmcb_save_area *save);
void nested_sync_control_from_vmcb02(struct vcpu_svm *svm);
void nested_vmcb02_compute_g_pat(struct vcpu_svm *svm);
void svm_switch_vmcb(struct vcpu_svm *svm, struct kvm_vmcb_info *target_vmcb);

extern struct kvm_x86_nested_ops svm_nested_ops;

/* avic.c */
#define AVIC_REQUIRED_APICV_INHIBITS			\
(							\
	BIT(APICV_INHIBIT_REASON_DISABLE) |		\
	BIT(APICV_INHIBIT_REASON_ABSENT) |		\
	BIT(APICV_INHIBIT_REASON_HYPERV) |		\
	BIT(APICV_INHIBIT_REASON_NESTED) |		\
	BIT(APICV_INHIBIT_REASON_IRQWIN) |		\
	BIT(APICV_INHIBIT_REASON_PIT_REINJ) |		\
	BIT(APICV_INHIBIT_REASON_BLOCKIRQ) |		\
	BIT(APICV_INHIBIT_REASON_SEV)      |		\
	BIT(APICV_INHIBIT_REASON_PHYSICAL_ID_ALIASED) |	\
	BIT(APICV_INHIBIT_REASON_APIC_ID_MODIFIED) |	\
	BIT(APICV_INHIBIT_REASON_APIC_BASE_MODIFIED) |	\
	BIT(APICV_INHIBIT_REASON_LOGICAL_ID_ALIASED)	\
)

bool avic_hardware_setup(void);
int avic_ga_log_notifier(u32 ga_tag);
void avic_vm_destroy(struct kvm *kvm);
int avic_vm_init(struct kvm *kvm);
void avic_init_vmcb(struct vcpu_svm *svm, struct vmcb *vmcb);
int avic_incomplete_ipi_interception(struct kvm_vcpu *vcpu);
int avic_unaccelerated_access_interception(struct kvm_vcpu *vcpu);
int avic_init_vcpu(struct vcpu_svm *svm);
void avic_vcpu_load(struct kvm_vcpu *vcpu, int cpu);
void avic_vcpu_put(struct kvm_vcpu *vcpu);
void avic_apicv_post_state_restore(struct kvm_vcpu *vcpu);
void avic_refresh_apicv_exec_ctrl(struct kvm_vcpu *vcpu);
int avic_pi_update_irte(struct kvm *kvm, unsigned int host_irq,
			uint32_t guest_irq, bool set);
void avic_vcpu_blocking(struct kvm_vcpu *vcpu);
void avic_vcpu_unblocking(struct kvm_vcpu *vcpu);
void avic_ring_doorbell(struct kvm_vcpu *vcpu);
unsigned long avic_vcpu_get_apicv_inhibit_reasons(struct kvm_vcpu *vcpu);
void avic_refresh_virtual_apic_mode(struct kvm_vcpu *vcpu);


/* sev.c */

void pre_sev_run(struct vcpu_svm *svm, int cpu);
void sev_init_vmcb(struct vcpu_svm *svm);
void sev_vcpu_after_set_cpuid(struct vcpu_svm *svm);
int sev_es_string_io(struct vcpu_svm *svm, int size, unsigned int port, int in);
void sev_es_vcpu_reset(struct vcpu_svm *svm);
void sev_vcpu_deliver_sipi_vector(struct kvm_vcpu *vcpu, u8 vector);
void sev_es_prepare_switch_to_guest(struct vcpu_svm *svm, struct sev_es_save_area *hostsa);
void sev_es_unmap_ghcb(struct vcpu_svm *svm);

#ifdef CONFIG_KVM_AMD_SEV
int sev_mem_enc_ioctl(struct kvm *kvm, void __user *argp);
int sev_mem_enc_register_region(struct kvm *kvm,
				struct kvm_enc_region *range);
int sev_mem_enc_unregister_region(struct kvm *kvm,
				  struct kvm_enc_region *range);
int sev_vm_copy_enc_context_from(struct kvm *kvm, unsigned int source_fd);
int sev_vm_move_enc_context_from(struct kvm *kvm, unsigned int source_fd);
void sev_guest_memory_reclaimed(struct kvm *kvm);
int sev_handle_vmgexit(struct kvm_vcpu *vcpu);

/* These symbols are used in common code and are stubbed below.  */
struct page *snp_safe_alloc_page(struct kvm_vcpu *vcpu);
void sev_free_vcpu(struct kvm_vcpu *vcpu);
void sev_vm_destroy(struct kvm *kvm);
void __init sev_set_cpu_caps(void);
void __init sev_hardware_setup(void);
void sev_hardware_unsetup(void);
int sev_cpu_init(struct svm_cpu_data *sd);
<<<<<<< HEAD
void sev_init_vmcb(struct vcpu_svm *svm);
void sev_vcpu_after_set_cpuid(struct vcpu_svm *svm);
void sev_free_vcpu(struct kvm_vcpu *vcpu);
int sev_handle_vmgexit(struct kvm_vcpu *vcpu);
int sev_es_string_io(struct vcpu_svm *svm, int size, unsigned int port, int in);
void sev_es_vcpu_reset(struct vcpu_svm *svm);
void sev_vcpu_deliver_sipi_vector(struct kvm_vcpu *vcpu, u8 vector);
void sev_es_prepare_switch_to_guest(struct sev_es_save_area *hostsa);
void sev_es_unmap_ghcb(struct vcpu_svm *svm);
struct page *snp_safe_alloc_page(struct kvm_vcpu *vcpu);
=======
int sev_dev_get_attr(u32 group, u64 attr, u64 *val);
extern unsigned int max_sev_asid;
#else
static inline struct page *snp_safe_alloc_page(struct kvm_vcpu *vcpu) {
	return alloc_page(GFP_KERNEL_ACCOUNT | __GFP_ZERO);
}

static inline void sev_free_vcpu(struct kvm_vcpu *vcpu) {}
static inline void sev_vm_destroy(struct kvm *kvm) {}
static inline void __init sev_set_cpu_caps(void) {}
static inline void __init sev_hardware_setup(void) {}
static inline void sev_hardware_unsetup(void) {}
static inline int sev_cpu_init(struct svm_cpu_data *sd) { return 0; }
static inline int sev_dev_get_attr(u32 group, u64 attr, u64 *val) { return -ENXIO; }
#define max_sev_asid 0
#endif
>>>>>>> 0c383648

/* vmenter.S */

void __svm_sev_es_vcpu_run(struct vcpu_svm *svm, bool spec_ctrl_intercepted,
			   struct sev_es_save_area *hostsa);
void __svm_vcpu_run(struct vcpu_svm *svm, bool spec_ctrl_intercepted);

#define DEFINE_KVM_GHCB_ACCESSORS(field)						\
	static __always_inline bool kvm_ghcb_##field##_is_valid(const struct vcpu_svm *svm) \
	{									\
		return test_bit(GHCB_BITMAP_IDX(field),				\
				(unsigned long *)&svm->sev_es.valid_bitmap);	\
	}									\
										\
	static __always_inline u64 kvm_ghcb_get_##field##_if_valid(struct vcpu_svm *svm, struct ghcb *ghcb) \
	{									\
		return kvm_ghcb_##field##_is_valid(svm) ? ghcb->save.field : 0;	\
	}									\

DEFINE_KVM_GHCB_ACCESSORS(cpl)
DEFINE_KVM_GHCB_ACCESSORS(rax)
DEFINE_KVM_GHCB_ACCESSORS(rcx)
DEFINE_KVM_GHCB_ACCESSORS(rdx)
DEFINE_KVM_GHCB_ACCESSORS(rbx)
DEFINE_KVM_GHCB_ACCESSORS(rsi)
DEFINE_KVM_GHCB_ACCESSORS(sw_exit_code)
DEFINE_KVM_GHCB_ACCESSORS(sw_exit_info_1)
DEFINE_KVM_GHCB_ACCESSORS(sw_exit_info_2)
DEFINE_KVM_GHCB_ACCESSORS(sw_scratch)
DEFINE_KVM_GHCB_ACCESSORS(xcr0)

#endif<|MERGE_RESOLUTION|>--- conflicted
+++ resolved
@@ -30,11 +30,7 @@
 #define	IOPM_SIZE PAGE_SIZE * 3
 #define	MSRPM_SIZE PAGE_SIZE * 2
 
-<<<<<<< HEAD
-#define MAX_DIRECT_ACCESS_MSRS	47
-=======
 #define MAX_DIRECT_ACCESS_MSRS	48
->>>>>>> 0c383648
 #define MSRPM_OFFSETS	32
 extern u32 msrpm_offsets[MSRPM_OFFSETS] __read_mostly;
 extern bool npt_enabled;
@@ -707,18 +703,6 @@
 void __init sev_hardware_setup(void);
 void sev_hardware_unsetup(void);
 int sev_cpu_init(struct svm_cpu_data *sd);
-<<<<<<< HEAD
-void sev_init_vmcb(struct vcpu_svm *svm);
-void sev_vcpu_after_set_cpuid(struct vcpu_svm *svm);
-void sev_free_vcpu(struct kvm_vcpu *vcpu);
-int sev_handle_vmgexit(struct kvm_vcpu *vcpu);
-int sev_es_string_io(struct vcpu_svm *svm, int size, unsigned int port, int in);
-void sev_es_vcpu_reset(struct vcpu_svm *svm);
-void sev_vcpu_deliver_sipi_vector(struct kvm_vcpu *vcpu, u8 vector);
-void sev_es_prepare_switch_to_guest(struct sev_es_save_area *hostsa);
-void sev_es_unmap_ghcb(struct vcpu_svm *svm);
-struct page *snp_safe_alloc_page(struct kvm_vcpu *vcpu);
-=======
 int sev_dev_get_attr(u32 group, u64 attr, u64 *val);
 extern unsigned int max_sev_asid;
 #else
@@ -735,7 +719,6 @@
 static inline int sev_dev_get_attr(u32 group, u64 attr, u64 *val) { return -ENXIO; }
 #define max_sev_asid 0
 #endif
->>>>>>> 0c383648
 
 /* vmenter.S */
 
