// SPDX-License-Identifier: GPL-2.0-only
/* cpu_feature_enabled() cannot be used this early */
#define USE_EARLY_PGTABLE_L5

#include <linux/memblock.h>
#include <linux/linkage.h>
#include <linux/bitops.h>
#include <linux/kernel.h>
#include <linux/export.h>
#include <linux/percpu.h>
#include <linux/string.h>
#include <linux/ctype.h>
#include <linux/delay.h>
#include <linux/sched/mm.h>
#include <linux/sched/clock.h>
#include <linux/sched/task.h>
#include <linux/sched/smt.h>
#include <linux/init.h>
#include <linux/kprobes.h>
#include <linux/kgdb.h>
#include <linux/smp.h>
#include <linux/io.h>
#include <linux/syscore_ops.h>
#include <linux/pgtable.h>

#include <asm/cmdline.h>
#include <asm/stackprotector.h>
#include <asm/perf_event.h>
#include <asm/mmu_context.h>
#include <asm/doublefault.h>
#include <asm/archrandom.h>
#include <asm/hypervisor.h>
#include <asm/processor.h>
#include <asm/tlbflush.h>
#include <asm/debugreg.h>
#include <asm/sections.h>
#include <asm/vsyscall.h>
#include <linux/topology.h>
#include <linux/cpumask.h>
#include <linux/atomic.h>
#include <asm/proto.h>
#include <asm/setup.h>
#include <asm/apic.h>
#include <asm/desc.h>
#include <asm/fpu/api.h>
#include <asm/mtrr.h>
#include <asm/hwcap2.h>
#include <linux/numa.h>
#include <asm/numa.h>
#include <asm/asm.h>
#include <asm/bugs.h>
#include <asm/cpu.h>
#include <asm/mce.h>
#include <asm/msr.h>
#include <asm/memtype.h>
#include <asm/microcode.h>
#include <asm/microcode_intel.h>
#include <asm/intel-family.h>
#include <asm/cpu_device_id.h>
#include <asm/uv/uv.h>
#include <asm/sigframe.h>
#include <asm/traps.h>
<<<<<<< HEAD
=======
#include <asm/sev.h>
>>>>>>> 88084a3d

#include "cpu.h"

u32 elf_hwcap2 __read_mostly;

/* all of these masks are initialized in setup_cpu_local_masks() */
cpumask_var_t cpu_initialized_mask;
cpumask_var_t cpu_callout_mask;
cpumask_var_t cpu_callin_mask;

/* representing cpus for which sibling maps can be computed */
cpumask_var_t cpu_sibling_setup_mask;

/* Number of siblings per CPU package */
int smp_num_siblings = 1;
EXPORT_SYMBOL(smp_num_siblings);

/* Last level cache ID of each logical CPU */
DEFINE_PER_CPU_READ_MOSTLY(u16, cpu_llc_id) = BAD_APICID;

u16 get_llc_id(unsigned int cpu)
{
	return per_cpu(cpu_llc_id, cpu);
}
EXPORT_SYMBOL_GPL(get_llc_id);

/* L2 cache ID of each logical CPU */
DEFINE_PER_CPU_READ_MOSTLY(u16, cpu_l2c_id) = BAD_APICID;

static struct ppin_info {
	int	feature;
	int	msr_ppin_ctl;
	int	msr_ppin;
} ppin_info[] = {
	[X86_VENDOR_INTEL] = {
		.feature = X86_FEATURE_INTEL_PPIN,
		.msr_ppin_ctl = MSR_PPIN_CTL,
		.msr_ppin = MSR_PPIN
	},
	[X86_VENDOR_AMD] = {
		.feature = X86_FEATURE_AMD_PPIN,
		.msr_ppin_ctl = MSR_AMD_PPIN_CTL,
		.msr_ppin = MSR_AMD_PPIN
	},
};

static const struct x86_cpu_id ppin_cpuids[] = {
	X86_MATCH_FEATURE(X86_FEATURE_AMD_PPIN, &ppin_info[X86_VENDOR_AMD]),
	X86_MATCH_FEATURE(X86_FEATURE_INTEL_PPIN, &ppin_info[X86_VENDOR_INTEL]),

	/* Legacy models without CPUID enumeration */
	X86_MATCH_INTEL_FAM6_MODEL(IVYBRIDGE_X, &ppin_info[X86_VENDOR_INTEL]),
	X86_MATCH_INTEL_FAM6_MODEL(HASWELL_X, &ppin_info[X86_VENDOR_INTEL]),
	X86_MATCH_INTEL_FAM6_MODEL(BROADWELL_D, &ppin_info[X86_VENDOR_INTEL]),
	X86_MATCH_INTEL_FAM6_MODEL(BROADWELL_X, &ppin_info[X86_VENDOR_INTEL]),
	X86_MATCH_INTEL_FAM6_MODEL(SKYLAKE_X, &ppin_info[X86_VENDOR_INTEL]),
	X86_MATCH_INTEL_FAM6_MODEL(ICELAKE_X, &ppin_info[X86_VENDOR_INTEL]),
	X86_MATCH_INTEL_FAM6_MODEL(ICELAKE_D, &ppin_info[X86_VENDOR_INTEL]),
	X86_MATCH_INTEL_FAM6_MODEL(SAPPHIRERAPIDS_X, &ppin_info[X86_VENDOR_INTEL]),
	X86_MATCH_INTEL_FAM6_MODEL(XEON_PHI_KNL, &ppin_info[X86_VENDOR_INTEL]),
	X86_MATCH_INTEL_FAM6_MODEL(XEON_PHI_KNM, &ppin_info[X86_VENDOR_INTEL]),

	{}
};

static void ppin_init(struct cpuinfo_x86 *c)
{
	const struct x86_cpu_id *id;
	unsigned long long val;
	struct ppin_info *info;

	id = x86_match_cpu(ppin_cpuids);
	if (!id)
		return;

	/*
	 * Testing the presence of the MSR is not enough. Need to check
	 * that the PPIN_CTL allows reading of the PPIN.
	 */
	info = (struct ppin_info *)id->driver_data;

	if (rdmsrl_safe(info->msr_ppin_ctl, &val))
		goto clear_ppin;

	if ((val & 3UL) == 1UL) {
		/* PPIN locked in disabled mode */
		goto clear_ppin;
	}

	/* If PPIN is disabled, try to enable */
	if (!(val & 2UL)) {
		wrmsrl_safe(info->msr_ppin_ctl,  val | 2UL);
		rdmsrl_safe(info->msr_ppin_ctl, &val);
	}

	/* Is the enable bit set? */
	if (val & 2UL) {
		c->ppin = __rdmsr(info->msr_ppin);
		set_cpu_cap(c, info->feature);
		return;
	}

clear_ppin:
	clear_cpu_cap(c, info->feature);
}

/* correctly size the local cpu masks */
void __init setup_cpu_local_masks(void)
{
	alloc_bootmem_cpumask_var(&cpu_initialized_mask);
	alloc_bootmem_cpumask_var(&cpu_callin_mask);
	alloc_bootmem_cpumask_var(&cpu_callout_mask);
	alloc_bootmem_cpumask_var(&cpu_sibling_setup_mask);
}

static void default_init(struct cpuinfo_x86 *c)
{
#ifdef CONFIG_X86_64
	cpu_detect_cache_sizes(c);
#else
	/* Not much we can do here... */
	/* Check if at least it has cpuid */
	if (c->cpuid_level == -1) {
		/* No cpuid. It must be an ancient CPU */
		if (c->x86 == 4)
			strcpy(c->x86_model_id, "486");
		else if (c->x86 == 3)
			strcpy(c->x86_model_id, "386");
	}
#endif
}

static const struct cpu_dev default_cpu = {
	.c_init		= default_init,
	.c_vendor	= "Unknown",
	.c_x86_vendor	= X86_VENDOR_UNKNOWN,
};

static const struct cpu_dev *this_cpu = &default_cpu;

DEFINE_PER_CPU_PAGE_ALIGNED(struct gdt_page, gdt_page) = { .gdt = {
#ifdef CONFIG_X86_64
	/*
	 * We need valid kernel segments for data and code in long mode too
	 * IRET will check the segment types  kkeil 2000/10/28
	 * Also sysret mandates a special GDT layout
	 *
	 * TLS descriptors are currently at a different place compared to i386.
	 * Hopefully nobody expects them at a fixed place (Wine?)
	 */
	[GDT_ENTRY_KERNEL32_CS]		= GDT_ENTRY_INIT(0xc09b, 0, 0xfffff),
	[GDT_ENTRY_KERNEL_CS]		= GDT_ENTRY_INIT(0xa09b, 0, 0xfffff),
	[GDT_ENTRY_KERNEL_DS]		= GDT_ENTRY_INIT(0xc093, 0, 0xfffff),
	[GDT_ENTRY_DEFAULT_USER32_CS]	= GDT_ENTRY_INIT(0xc0fb, 0, 0xfffff),
	[GDT_ENTRY_DEFAULT_USER_DS]	= GDT_ENTRY_INIT(0xc0f3, 0, 0xfffff),
	[GDT_ENTRY_DEFAULT_USER_CS]	= GDT_ENTRY_INIT(0xa0fb, 0, 0xfffff),
#else
	[GDT_ENTRY_KERNEL_CS]		= GDT_ENTRY_INIT(0xc09a, 0, 0xfffff),
	[GDT_ENTRY_KERNEL_DS]		= GDT_ENTRY_INIT(0xc092, 0, 0xfffff),
	[GDT_ENTRY_DEFAULT_USER_CS]	= GDT_ENTRY_INIT(0xc0fa, 0, 0xfffff),
	[GDT_ENTRY_DEFAULT_USER_DS]	= GDT_ENTRY_INIT(0xc0f2, 0, 0xfffff),
	/*
	 * Segments used for calling PnP BIOS have byte granularity.
	 * They code segments and data segments have fixed 64k limits,
	 * the transfer segment sizes are set at run time.
	 */
	/* 32-bit code */
	[GDT_ENTRY_PNPBIOS_CS32]	= GDT_ENTRY_INIT(0x409a, 0, 0xffff),
	/* 16-bit code */
	[GDT_ENTRY_PNPBIOS_CS16]	= GDT_ENTRY_INIT(0x009a, 0, 0xffff),
	/* 16-bit data */
	[GDT_ENTRY_PNPBIOS_DS]		= GDT_ENTRY_INIT(0x0092, 0, 0xffff),
	/* 16-bit data */
	[GDT_ENTRY_PNPBIOS_TS1]		= GDT_ENTRY_INIT(0x0092, 0, 0),
	/* 16-bit data */
	[GDT_ENTRY_PNPBIOS_TS2]		= GDT_ENTRY_INIT(0x0092, 0, 0),
	/*
	 * The APM segments have byte granularity and their bases
	 * are set at run time.  All have 64k limits.
	 */
	/* 32-bit code */
	[GDT_ENTRY_APMBIOS_BASE]	= GDT_ENTRY_INIT(0x409a, 0, 0xffff),
	/* 16-bit code */
	[GDT_ENTRY_APMBIOS_BASE+1]	= GDT_ENTRY_INIT(0x009a, 0, 0xffff),
	/* data */
	[GDT_ENTRY_APMBIOS_BASE+2]	= GDT_ENTRY_INIT(0x4092, 0, 0xffff),

	[GDT_ENTRY_ESPFIX_SS]		= GDT_ENTRY_INIT(0xc092, 0, 0xfffff),
	[GDT_ENTRY_PERCPU]		= GDT_ENTRY_INIT(0xc092, 0, 0xfffff),
#endif
} };
EXPORT_PER_CPU_SYMBOL_GPL(gdt_page);

#ifdef CONFIG_X86_64
static int __init x86_nopcid_setup(char *s)
{
	/* nopcid doesn't accept parameters */
	if (s)
		return -EINVAL;

	/* do not emit a message if the feature is not present */
	if (!boot_cpu_has(X86_FEATURE_PCID))
		return 0;

	setup_clear_cpu_cap(X86_FEATURE_PCID);
	pr_info("nopcid: PCID feature disabled\n");
	return 0;
}
early_param("nopcid", x86_nopcid_setup);
#endif

static int __init x86_noinvpcid_setup(char *s)
{
	/* noinvpcid doesn't accept parameters */
	if (s)
		return -EINVAL;

	/* do not emit a message if the feature is not present */
	if (!boot_cpu_has(X86_FEATURE_INVPCID))
		return 0;

	setup_clear_cpu_cap(X86_FEATURE_INVPCID);
	pr_info("noinvpcid: INVPCID feature disabled\n");
	return 0;
}
early_param("noinvpcid", x86_noinvpcid_setup);

#ifdef CONFIG_X86_32
static int cachesize_override = -1;
static int disable_x86_serial_nr = 1;

static int __init cachesize_setup(char *str)
{
	get_option(&str, &cachesize_override);
	return 1;
}
__setup("cachesize=", cachesize_setup);

/* Standard macro to see if a specific flag is changeable */
static inline int flag_is_changeable_p(u32 flag)
{
	u32 f1, f2;

	/*
	 * Cyrix and IDT cpus allow disabling of CPUID
	 * so the code below may return different results
	 * when it is executed before and after enabling
	 * the CPUID. Add "volatile" to not allow gcc to
	 * optimize the subsequent calls to this function.
	 */
	asm volatile ("pushfl		\n\t"
		      "pushfl		\n\t"
		      "popl %0		\n\t"
		      "movl %0, %1	\n\t"
		      "xorl %2, %0	\n\t"
		      "pushl %0		\n\t"
		      "popfl		\n\t"
		      "pushfl		\n\t"
		      "popl %0		\n\t"
		      "popfl		\n\t"

		      : "=&r" (f1), "=&r" (f2)
		      : "ir" (flag));

	return ((f1^f2) & flag) != 0;
}

/* Probe for the CPUID instruction */
int have_cpuid_p(void)
{
	return flag_is_changeable_p(X86_EFLAGS_ID);
}

static void squash_the_stupid_serial_number(struct cpuinfo_x86 *c)
{
	unsigned long lo, hi;

	if (!cpu_has(c, X86_FEATURE_PN) || !disable_x86_serial_nr)
		return;

	/* Disable processor serial number: */

	rdmsr(MSR_IA32_BBL_CR_CTL, lo, hi);
	lo |= 0x200000;
	wrmsr(MSR_IA32_BBL_CR_CTL, lo, hi);

	pr_notice("CPU serial number disabled.\n");
	clear_cpu_cap(c, X86_FEATURE_PN);

	/* Disabling the serial number may affect the cpuid level */
	c->cpuid_level = cpuid_eax(0);
}

static int __init x86_serial_nr_setup(char *s)
{
	disable_x86_serial_nr = 0;
	return 1;
}
__setup("serialnumber", x86_serial_nr_setup);
#else
static inline int flag_is_changeable_p(u32 flag)
{
	return 1;
}
static inline void squash_the_stupid_serial_number(struct cpuinfo_x86 *c)
{
}
#endif

static __always_inline void setup_smep(struct cpuinfo_x86 *c)
{
	if (cpu_has(c, X86_FEATURE_SMEP))
		cr4_set_bits(X86_CR4_SMEP);
}

static __always_inline void setup_smap(struct cpuinfo_x86 *c)
{
	unsigned long eflags = native_save_fl();

	/* This should have been cleared long ago */
	BUG_ON(eflags & X86_EFLAGS_AC);

	if (cpu_has(c, X86_FEATURE_SMAP))
		cr4_set_bits(X86_CR4_SMAP);
}

static __always_inline void setup_umip(struct cpuinfo_x86 *c)
{
	/* Check the boot processor, plus build option for UMIP. */
	if (!cpu_feature_enabled(X86_FEATURE_UMIP))
		goto out;

	/* Check the current processor's cpuid bits. */
	if (!cpu_has(c, X86_FEATURE_UMIP))
		goto out;

	cr4_set_bits(X86_CR4_UMIP);

	pr_info_once("x86/cpu: User Mode Instruction Prevention (UMIP) activated\n");

	return;

out:
	/*
	 * Make sure UMIP is disabled in case it was enabled in a
	 * previous boot (e.g., via kexec).
	 */
	cr4_clear_bits(X86_CR4_UMIP);
}

/* These bits should not change their value after CPU init is finished. */
static const unsigned long cr4_pinned_mask =
	X86_CR4_SMEP | X86_CR4_SMAP | X86_CR4_UMIP |
	X86_CR4_FSGSBASE | X86_CR4_CET;
static DEFINE_STATIC_KEY_FALSE_RO(cr_pinning);
static unsigned long cr4_pinned_bits __ro_after_init;

void native_write_cr0(unsigned long val)
{
	unsigned long bits_missing = 0;

set_register:
	asm volatile("mov %0,%%cr0": "+r" (val) : : "memory");

	if (static_branch_likely(&cr_pinning)) {
		if (unlikely((val & X86_CR0_WP) != X86_CR0_WP)) {
			bits_missing = X86_CR0_WP;
			val |= bits_missing;
			goto set_register;
		}
		/* Warn after we've set the missing bits. */
		WARN_ONCE(bits_missing, "CR0 WP bit went missing!?\n");
	}
}
EXPORT_SYMBOL(native_write_cr0);

void __no_profile native_write_cr4(unsigned long val)
{
	unsigned long bits_changed = 0;

set_register:
	asm volatile("mov %0,%%cr4": "+r" (val) : : "memory");

	if (static_branch_likely(&cr_pinning)) {
		if (unlikely((val & cr4_pinned_mask) != cr4_pinned_bits)) {
			bits_changed = (val & cr4_pinned_mask) ^ cr4_pinned_bits;
			val = (val & ~cr4_pinned_mask) | cr4_pinned_bits;
			goto set_register;
		}
		/* Warn after we've corrected the changed bits. */
		WARN_ONCE(bits_changed, "pinned CR4 bits changed: 0x%lx!?\n",
			  bits_changed);
	}
}
#if IS_MODULE(CONFIG_LKDTM)
EXPORT_SYMBOL_GPL(native_write_cr4);
#endif

void cr4_update_irqsoff(unsigned long set, unsigned long clear)
{
	unsigned long newval, cr4 = this_cpu_read(cpu_tlbstate.cr4);

	lockdep_assert_irqs_disabled();

	newval = (cr4 & ~clear) | set;
	if (newval != cr4) {
		this_cpu_write(cpu_tlbstate.cr4, newval);
		__write_cr4(newval);
	}
}
EXPORT_SYMBOL(cr4_update_irqsoff);

/* Read the CR4 shadow. */
unsigned long cr4_read_shadow(void)
{
	return this_cpu_read(cpu_tlbstate.cr4);
}
EXPORT_SYMBOL_GPL(cr4_read_shadow);

void cr4_init(void)
{
	unsigned long cr4 = __read_cr4();

	if (boot_cpu_has(X86_FEATURE_PCID))
		cr4 |= X86_CR4_PCIDE;
	if (static_branch_likely(&cr_pinning))
		cr4 = (cr4 & ~cr4_pinned_mask) | cr4_pinned_bits;

	__write_cr4(cr4);

	/* Initialize cr4 shadow for this CPU. */
	this_cpu_write(cpu_tlbstate.cr4, cr4);
}

/*
 * Once CPU feature detection is finished (and boot params have been
 * parsed), record any of the sensitive CR bits that are set, and
 * enable CR pinning.
 */
static void __init setup_cr_pinning(void)
{
	cr4_pinned_bits = this_cpu_read(cpu_tlbstate.cr4) & cr4_pinned_mask;
	static_key_enable(&cr_pinning.key);
}

static __init int x86_nofsgsbase_setup(char *arg)
{
	/* Require an exact match without trailing characters. */
	if (strlen(arg))
		return 0;

	/* Do not emit a message if the feature is not present. */
	if (!boot_cpu_has(X86_FEATURE_FSGSBASE))
		return 1;

	setup_clear_cpu_cap(X86_FEATURE_FSGSBASE);
	pr_info("FSGSBASE disabled via kernel command line\n");
	return 1;
}
__setup("nofsgsbase", x86_nofsgsbase_setup);

/*
 * Protection Keys are not available in 32-bit mode.
 */
static bool pku_disabled;

static __always_inline void setup_pku(struct cpuinfo_x86 *c)
{
	if (c == &boot_cpu_data) {
		if (pku_disabled || !cpu_feature_enabled(X86_FEATURE_PKU))
			return;
		/*
		 * Setting CR4.PKE will cause the X86_FEATURE_OSPKE cpuid
		 * bit to be set.  Enforce it.
		 */
		setup_force_cpu_cap(X86_FEATURE_OSPKE);

	} else if (!cpu_feature_enabled(X86_FEATURE_OSPKE)) {
		return;
	}

	cr4_set_bits(X86_CR4_PKE);
	/* Load the default PKRU value */
	pkru_write_default();
}

#ifdef CONFIG_X86_INTEL_MEMORY_PROTECTION_KEYS
static __init int setup_disable_pku(char *arg)
{
	/*
	 * Do not clear the X86_FEATURE_PKU bit.  All of the
	 * runtime checks are against OSPKE so clearing the
	 * bit does nothing.
	 *
	 * This way, we will see "pku" in cpuinfo, but not
	 * "ospke", which is exactly what we want.  It shows
	 * that the CPU has PKU, but the OS has not enabled it.
	 * This happens to be exactly how a system would look
	 * if we disabled the config option.
	 */
	pr_info("x86: 'nopku' specified, disabling Memory Protection Keys\n");
	pku_disabled = true;
	return 1;
}
__setup("nopku", setup_disable_pku);
#endif /* CONFIG_X86_64 */

#ifdef CONFIG_X86_KERNEL_IBT

__noendbr u64 ibt_save(void)
{
	u64 msr = 0;

	if (cpu_feature_enabled(X86_FEATURE_IBT)) {
		rdmsrl(MSR_IA32_S_CET, msr);
		wrmsrl(MSR_IA32_S_CET, msr & ~CET_ENDBR_EN);
	}

	return msr;
}

__noendbr void ibt_restore(u64 save)
{
	u64 msr;

	if (cpu_feature_enabled(X86_FEATURE_IBT)) {
		rdmsrl(MSR_IA32_S_CET, msr);
		msr &= ~CET_ENDBR_EN;
		msr |= (save & CET_ENDBR_EN);
		wrmsrl(MSR_IA32_S_CET, msr);
	}
}

#endif

static __always_inline void setup_cet(struct cpuinfo_x86 *c)
{
	u64 msr = CET_ENDBR_EN;

	if (!HAS_KERNEL_IBT ||
	    !cpu_feature_enabled(X86_FEATURE_IBT))
		return;

	wrmsrl(MSR_IA32_S_CET, msr);
	cr4_set_bits(X86_CR4_CET);

	if (!ibt_selftest()) {
		pr_err("IBT selftest: Failed!\n");
		setup_clear_cpu_cap(X86_FEATURE_IBT);
		return;
	}
}

__noendbr void cet_disable(void)
{
	if (cpu_feature_enabled(X86_FEATURE_IBT))
		wrmsrl(MSR_IA32_S_CET, 0);
}

/*
 * Some CPU features depend on higher CPUID levels, which may not always
 * be available due to CPUID level capping or broken virtualization
 * software.  Add those features to this table to auto-disable them.
 */
struct cpuid_dependent_feature {
	u32 feature;
	u32 level;
};

static const struct cpuid_dependent_feature
cpuid_dependent_features[] = {
	{ X86_FEATURE_MWAIT,		0x00000005 },
	{ X86_FEATURE_DCA,		0x00000009 },
	{ X86_FEATURE_XSAVE,		0x0000000d },
	{ 0, 0 }
};

static void filter_cpuid_features(struct cpuinfo_x86 *c, bool warn)
{
	const struct cpuid_dependent_feature *df;

	for (df = cpuid_dependent_features; df->feature; df++) {

		if (!cpu_has(c, df->feature))
			continue;
		/*
		 * Note: cpuid_level is set to -1 if unavailable, but
		 * extended_extended_level is set to 0 if unavailable
		 * and the legitimate extended levels are all negative
		 * when signed; hence the weird messing around with
		 * signs here...
		 */
		if (!((s32)df->level < 0 ?
		     (u32)df->level > (u32)c->extended_cpuid_level :
		     (s32)df->level > (s32)c->cpuid_level))
			continue;

		clear_cpu_cap(c, df->feature);
		if (!warn)
			continue;

		pr_warn("CPU: CPU feature " X86_CAP_FMT " disabled, no CPUID level 0x%x\n",
			x86_cap_flag(df->feature), df->level);
	}
}

/*
 * Naming convention should be: <Name> [(<Codename>)]
 * This table only is used unless init_<vendor>() below doesn't set it;
 * in particular, if CPUID levels 0x80000002..4 are supported, this
 * isn't used
 */

/* Look up CPU names by table lookup. */
static const char *table_lookup_model(struct cpuinfo_x86 *c)
{
#ifdef CONFIG_X86_32
	const struct legacy_cpu_model_info *info;

	if (c->x86_model >= 16)
		return NULL;	/* Range check */

	if (!this_cpu)
		return NULL;

	info = this_cpu->legacy_models;

	while (info->family) {
		if (info->family == c->x86)
			return info->model_names[c->x86_model];
		info++;
	}
#endif
	return NULL;		/* Not found */
}

/* Aligned to unsigned long to avoid split lock in atomic bitmap ops */
__u32 cpu_caps_cleared[NCAPINTS + NBUGINTS] __aligned(sizeof(unsigned long));
__u32 cpu_caps_set[NCAPINTS + NBUGINTS] __aligned(sizeof(unsigned long));

void load_percpu_segment(int cpu)
{
#ifdef CONFIG_X86_32
	loadsegment(fs, __KERNEL_PERCPU);
#else
	__loadsegment_simple(gs, 0);
	wrmsrl(MSR_GS_BASE, cpu_kernelmode_gs_base(cpu));
#endif
}

#ifdef CONFIG_X86_32
/* The 32-bit entry code needs to find cpu_entry_area. */
DEFINE_PER_CPU(struct cpu_entry_area *, cpu_entry_area);
#endif

/* Load the original GDT from the per-cpu structure */
void load_direct_gdt(int cpu)
{
	struct desc_ptr gdt_descr;

	gdt_descr.address = (long)get_cpu_gdt_rw(cpu);
	gdt_descr.size = GDT_SIZE - 1;
	load_gdt(&gdt_descr);
}
EXPORT_SYMBOL_GPL(load_direct_gdt);

/* Load a fixmap remapping of the per-cpu GDT */
void load_fixmap_gdt(int cpu)
{
	struct desc_ptr gdt_descr;

	gdt_descr.address = (long)get_cpu_gdt_ro(cpu);
	gdt_descr.size = GDT_SIZE - 1;
	load_gdt(&gdt_descr);
}
EXPORT_SYMBOL_GPL(load_fixmap_gdt);

/*
 * Current gdt points %fs at the "master" per-cpu area: after this,
 * it's on the real one.
 */
void switch_to_new_gdt(int cpu)
{
	/* Load the original GDT */
	load_direct_gdt(cpu);
	/* Reload the per-cpu base */
	load_percpu_segment(cpu);
}

static const struct cpu_dev *cpu_devs[X86_VENDOR_NUM] = {};

static void get_model_name(struct cpuinfo_x86 *c)
{
	unsigned int *v;
	char *p, *q, *s;

	if (c->extended_cpuid_level < 0x80000004)
		return;

	v = (unsigned int *)c->x86_model_id;
	cpuid(0x80000002, &v[0], &v[1], &v[2], &v[3]);
	cpuid(0x80000003, &v[4], &v[5], &v[6], &v[7]);
	cpuid(0x80000004, &v[8], &v[9], &v[10], &v[11]);
	c->x86_model_id[48] = 0;

	/* Trim whitespace */
	p = q = s = &c->x86_model_id[0];

	while (*p == ' ')
		p++;

	while (*p) {
		/* Note the last non-whitespace index */
		if (!isspace(*p))
			s = q;

		*q++ = *p++;
	}

	*(s + 1) = '\0';
}

void detect_num_cpu_cores(struct cpuinfo_x86 *c)
{
	unsigned int eax, ebx, ecx, edx;

	c->x86_max_cores = 1;
	if (!IS_ENABLED(CONFIG_SMP) || c->cpuid_level < 4)
		return;

	cpuid_count(4, 0, &eax, &ebx, &ecx, &edx);
	if (eax & 0x1f)
		c->x86_max_cores = (eax >> 26) + 1;
}

void cpu_detect_cache_sizes(struct cpuinfo_x86 *c)
{
	unsigned int n, dummy, ebx, ecx, edx, l2size;

	n = c->extended_cpuid_level;

	if (n >= 0x80000005) {
		cpuid(0x80000005, &dummy, &ebx, &ecx, &edx);
		c->x86_cache_size = (ecx>>24) + (edx>>24);
#ifdef CONFIG_X86_64
		/* On K8 L1 TLB is inclusive, so don't count it */
		c->x86_tlbsize = 0;
#endif
	}

	if (n < 0x80000006)	/* Some chips just has a large L1. */
		return;

	cpuid(0x80000006, &dummy, &ebx, &ecx, &edx);
	l2size = ecx >> 16;

#ifdef CONFIG_X86_64
	c->x86_tlbsize += ((ebx >> 16) & 0xfff) + (ebx & 0xfff);
#else
	/* do processor-specific cache resizing */
	if (this_cpu->legacy_cache_size)
		l2size = this_cpu->legacy_cache_size(c, l2size);

	/* Allow user to override all this if necessary. */
	if (cachesize_override != -1)
		l2size = cachesize_override;

	if (l2size == 0)
		return;		/* Again, no L2 cache is possible */
#endif

	c->x86_cache_size = l2size;
}

u16 __read_mostly tlb_lli_4k[NR_INFO];
u16 __read_mostly tlb_lli_2m[NR_INFO];
u16 __read_mostly tlb_lli_4m[NR_INFO];
u16 __read_mostly tlb_lld_4k[NR_INFO];
u16 __read_mostly tlb_lld_2m[NR_INFO];
u16 __read_mostly tlb_lld_4m[NR_INFO];
u16 __read_mostly tlb_lld_1g[NR_INFO];

static void cpu_detect_tlb(struct cpuinfo_x86 *c)
{
	if (this_cpu->c_detect_tlb)
		this_cpu->c_detect_tlb(c);

	pr_info("Last level iTLB entries: 4KB %d, 2MB %d, 4MB %d\n",
		tlb_lli_4k[ENTRIES], tlb_lli_2m[ENTRIES],
		tlb_lli_4m[ENTRIES]);

	pr_info("Last level dTLB entries: 4KB %d, 2MB %d, 4MB %d, 1GB %d\n",
		tlb_lld_4k[ENTRIES], tlb_lld_2m[ENTRIES],
		tlb_lld_4m[ENTRIES], tlb_lld_1g[ENTRIES]);
}

int detect_ht_early(struct cpuinfo_x86 *c)
{
#ifdef CONFIG_SMP
	u32 eax, ebx, ecx, edx;

	if (!cpu_has(c, X86_FEATURE_HT))
		return -1;

	if (cpu_has(c, X86_FEATURE_CMP_LEGACY))
		return -1;

	if (cpu_has(c, X86_FEATURE_XTOPOLOGY))
		return -1;

	cpuid(1, &eax, &ebx, &ecx, &edx);

	smp_num_siblings = (ebx & 0xff0000) >> 16;
	if (smp_num_siblings == 1)
		pr_info_once("CPU0: Hyper-Threading is disabled\n");
#endif
	return 0;
}

void detect_ht(struct cpuinfo_x86 *c)
{
#ifdef CONFIG_SMP
	int index_msb, core_bits;

	if (detect_ht_early(c) < 0)
		return;

	index_msb = get_count_order(smp_num_siblings);
	c->phys_proc_id = apic->phys_pkg_id(c->initial_apicid, index_msb);

	smp_num_siblings = smp_num_siblings / c->x86_max_cores;

	index_msb = get_count_order(smp_num_siblings);

	core_bits = get_count_order(c->x86_max_cores);

	c->cpu_core_id = apic->phys_pkg_id(c->initial_apicid, index_msb) &
				       ((1 << core_bits) - 1);
#endif
}

static void get_cpu_vendor(struct cpuinfo_x86 *c)
{
	char *v = c->x86_vendor_id;
	int i;

	for (i = 0; i < X86_VENDOR_NUM; i++) {
		if (!cpu_devs[i])
			break;

		if (!strcmp(v, cpu_devs[i]->c_ident[0]) ||
		    (cpu_devs[i]->c_ident[1] &&
		     !strcmp(v, cpu_devs[i]->c_ident[1]))) {

			this_cpu = cpu_devs[i];
			c->x86_vendor = this_cpu->c_x86_vendor;
			return;
		}
	}

	pr_err_once("CPU: vendor_id '%s' unknown, using generic init.\n" \
		    "CPU: Your system may be unstable.\n", v);

	c->x86_vendor = X86_VENDOR_UNKNOWN;
	this_cpu = &default_cpu;
}

void cpu_detect(struct cpuinfo_x86 *c)
{
	/* Get vendor name */
	cpuid(0x00000000, (unsigned int *)&c->cpuid_level,
	      (unsigned int *)&c->x86_vendor_id[0],
	      (unsigned int *)&c->x86_vendor_id[8],
	      (unsigned int *)&c->x86_vendor_id[4]);

	c->x86 = 4;
	/* Intel-defined flags: level 0x00000001 */
	if (c->cpuid_level >= 0x00000001) {
		u32 junk, tfms, cap0, misc;

		cpuid(0x00000001, &tfms, &misc, &junk, &cap0);
		c->x86		= x86_family(tfms);
		c->x86_model	= x86_model(tfms);
		c->x86_stepping	= x86_stepping(tfms);

		if (cap0 & (1<<19)) {
			c->x86_clflush_size = ((misc >> 8) & 0xff) * 8;
			c->x86_cache_alignment = c->x86_clflush_size;
		}
	}
}

static void apply_forced_caps(struct cpuinfo_x86 *c)
{
	int i;

	for (i = 0; i < NCAPINTS + NBUGINTS; i++) {
		c->x86_capability[i] &= ~cpu_caps_cleared[i];
		c->x86_capability[i] |= cpu_caps_set[i];
	}
}

static void init_speculation_control(struct cpuinfo_x86 *c)
{
	/*
	 * The Intel SPEC_CTRL CPUID bit implies IBRS and IBPB support,
	 * and they also have a different bit for STIBP support. Also,
	 * a hypervisor might have set the individual AMD bits even on
	 * Intel CPUs, for finer-grained selection of what's available.
	 */
	if (cpu_has(c, X86_FEATURE_SPEC_CTRL)) {
		set_cpu_cap(c, X86_FEATURE_IBRS);
		set_cpu_cap(c, X86_FEATURE_IBPB);
		set_cpu_cap(c, X86_FEATURE_MSR_SPEC_CTRL);
	}

	if (cpu_has(c, X86_FEATURE_INTEL_STIBP))
		set_cpu_cap(c, X86_FEATURE_STIBP);

	if (cpu_has(c, X86_FEATURE_SPEC_CTRL_SSBD) ||
	    cpu_has(c, X86_FEATURE_VIRT_SSBD))
		set_cpu_cap(c, X86_FEATURE_SSBD);

	if (cpu_has(c, X86_FEATURE_AMD_IBRS)) {
		set_cpu_cap(c, X86_FEATURE_IBRS);
		set_cpu_cap(c, X86_FEATURE_MSR_SPEC_CTRL);
	}

	if (cpu_has(c, X86_FEATURE_AMD_IBPB))
		set_cpu_cap(c, X86_FEATURE_IBPB);

	if (cpu_has(c, X86_FEATURE_AMD_STIBP)) {
		set_cpu_cap(c, X86_FEATURE_STIBP);
		set_cpu_cap(c, X86_FEATURE_MSR_SPEC_CTRL);
	}

	if (cpu_has(c, X86_FEATURE_AMD_SSBD)) {
		set_cpu_cap(c, X86_FEATURE_SSBD);
		set_cpu_cap(c, X86_FEATURE_MSR_SPEC_CTRL);
		clear_cpu_cap(c, X86_FEATURE_VIRT_SSBD);
	}
}

void get_cpu_cap(struct cpuinfo_x86 *c)
{
	u32 eax, ebx, ecx, edx;

	/* Intel-defined flags: level 0x00000001 */
	if (c->cpuid_level >= 0x00000001) {
		cpuid(0x00000001, &eax, &ebx, &ecx, &edx);

		c->x86_capability[CPUID_1_ECX] = ecx;
		c->x86_capability[CPUID_1_EDX] = edx;
	}

	/* Thermal and Power Management Leaf: level 0x00000006 (eax) */
	if (c->cpuid_level >= 0x00000006)
		c->x86_capability[CPUID_6_EAX] = cpuid_eax(0x00000006);

	/* Additional Intel-defined flags: level 0x00000007 */
	if (c->cpuid_level >= 0x00000007) {
		cpuid_count(0x00000007, 0, &eax, &ebx, &ecx, &edx);
		c->x86_capability[CPUID_7_0_EBX] = ebx;
		c->x86_capability[CPUID_7_ECX] = ecx;
		c->x86_capability[CPUID_7_EDX] = edx;

		/* Check valid sub-leaf index before accessing it */
		if (eax >= 1) {
			cpuid_count(0x00000007, 1, &eax, &ebx, &ecx, &edx);
			c->x86_capability[CPUID_7_1_EAX] = eax;
		}
	}

	/* Extended state features: level 0x0000000d */
	if (c->cpuid_level >= 0x0000000d) {
		cpuid_count(0x0000000d, 1, &eax, &ebx, &ecx, &edx);

		c->x86_capability[CPUID_D_1_EAX] = eax;
	}

	/* AMD-defined flags: level 0x80000001 */
	eax = cpuid_eax(0x80000000);
	c->extended_cpuid_level = eax;

	if ((eax & 0xffff0000) == 0x80000000) {
		if (eax >= 0x80000001) {
			cpuid(0x80000001, &eax, &ebx, &ecx, &edx);

			c->x86_capability[CPUID_8000_0001_ECX] = ecx;
			c->x86_capability[CPUID_8000_0001_EDX] = edx;
		}
	}

	if (c->extended_cpuid_level >= 0x80000007) {
		cpuid(0x80000007, &eax, &ebx, &ecx, &edx);

		c->x86_capability[CPUID_8000_0007_EBX] = ebx;
		c->x86_power = edx;
	}

	if (c->extended_cpuid_level >= 0x80000008) {
		cpuid(0x80000008, &eax, &ebx, &ecx, &edx);
		c->x86_capability[CPUID_8000_0008_EBX] = ebx;
	}

	if (c->extended_cpuid_level >= 0x8000000a)
		c->x86_capability[CPUID_8000_000A_EDX] = cpuid_edx(0x8000000a);

	if (c->extended_cpuid_level >= 0x8000001f)
		c->x86_capability[CPUID_8000_001F_EAX] = cpuid_eax(0x8000001f);

	init_scattered_cpuid_features(c);
	init_speculation_control(c);

	/*
	 * Clear/Set all flags overridden by options, after probe.
	 * This needs to happen each time we re-probe, which may happen
	 * several times during CPU initialization.
	 */
	apply_forced_caps(c);
}

void get_cpu_address_sizes(struct cpuinfo_x86 *c)
{
	u32 eax, ebx, ecx, edx;

	if (c->extended_cpuid_level >= 0x80000008) {
		cpuid(0x80000008, &eax, &ebx, &ecx, &edx);

		c->x86_virt_bits = (eax >> 8) & 0xff;
		c->x86_phys_bits = eax & 0xff;
	}
#ifdef CONFIG_X86_32
	else if (cpu_has(c, X86_FEATURE_PAE) || cpu_has(c, X86_FEATURE_PSE36))
		c->x86_phys_bits = 36;
#endif
	c->x86_cache_bits = c->x86_phys_bits;
}

static void identify_cpu_without_cpuid(struct cpuinfo_x86 *c)
{
#ifdef CONFIG_X86_32
	int i;

	/*
	 * First of all, decide if this is a 486 or higher
	 * It's a 486 if we can modify the AC flag
	 */
	if (flag_is_changeable_p(X86_EFLAGS_AC))
		c->x86 = 4;
	else
		c->x86 = 3;

	for (i = 0; i < X86_VENDOR_NUM; i++)
		if (cpu_devs[i] && cpu_devs[i]->c_identify) {
			c->x86_vendor_id[0] = 0;
			cpu_devs[i]->c_identify(c);
			if (c->x86_vendor_id[0]) {
				get_cpu_vendor(c);
				break;
			}
		}
#endif
}

#define NO_SPECULATION		BIT(0)
#define NO_MELTDOWN		BIT(1)
#define NO_SSB			BIT(2)
#define NO_L1TF			BIT(3)
#define NO_MDS			BIT(4)
#define MSBDS_ONLY		BIT(5)
#define NO_SWAPGS		BIT(6)
#define NO_ITLB_MULTIHIT	BIT(7)
#define NO_SPECTRE_V2		BIT(8)

#define VULNWL(vendor, family, model, whitelist)	\
	X86_MATCH_VENDOR_FAM_MODEL(vendor, family, model, whitelist)

#define VULNWL_INTEL(model, whitelist)		\
	VULNWL(INTEL, 6, INTEL_FAM6_##model, whitelist)

#define VULNWL_AMD(family, whitelist)		\
	VULNWL(AMD, family, X86_MODEL_ANY, whitelist)

#define VULNWL_HYGON(family, whitelist)		\
	VULNWL(HYGON, family, X86_MODEL_ANY, whitelist)

static const __initconst struct x86_cpu_id cpu_vuln_whitelist[] = {
	VULNWL(ANY,	4, X86_MODEL_ANY,	NO_SPECULATION),
	VULNWL(CENTAUR,	5, X86_MODEL_ANY,	NO_SPECULATION),
	VULNWL(INTEL,	5, X86_MODEL_ANY,	NO_SPECULATION),
	VULNWL(NSC,	5, X86_MODEL_ANY,	NO_SPECULATION),
	VULNWL(VORTEX,	5, X86_MODEL_ANY,	NO_SPECULATION),
	VULNWL(VORTEX,	6, X86_MODEL_ANY,	NO_SPECULATION),

	/* Intel Family 6 */
	VULNWL_INTEL(ATOM_SALTWELL,		NO_SPECULATION | NO_ITLB_MULTIHIT),
	VULNWL_INTEL(ATOM_SALTWELL_TABLET,	NO_SPECULATION | NO_ITLB_MULTIHIT),
	VULNWL_INTEL(ATOM_SALTWELL_MID,		NO_SPECULATION | NO_ITLB_MULTIHIT),
	VULNWL_INTEL(ATOM_BONNELL,		NO_SPECULATION | NO_ITLB_MULTIHIT),
	VULNWL_INTEL(ATOM_BONNELL_MID,		NO_SPECULATION | NO_ITLB_MULTIHIT),

	VULNWL_INTEL(ATOM_SILVERMONT,		NO_SSB | NO_L1TF | MSBDS_ONLY | NO_SWAPGS | NO_ITLB_MULTIHIT),
	VULNWL_INTEL(ATOM_SILVERMONT_D,		NO_SSB | NO_L1TF | MSBDS_ONLY | NO_SWAPGS | NO_ITLB_MULTIHIT),
	VULNWL_INTEL(ATOM_SILVERMONT_MID,	NO_SSB | NO_L1TF | MSBDS_ONLY | NO_SWAPGS | NO_ITLB_MULTIHIT),
	VULNWL_INTEL(ATOM_AIRMONT,		NO_SSB | NO_L1TF | MSBDS_ONLY | NO_SWAPGS | NO_ITLB_MULTIHIT),
	VULNWL_INTEL(XEON_PHI_KNL,		NO_SSB | NO_L1TF | MSBDS_ONLY | NO_SWAPGS | NO_ITLB_MULTIHIT),
	VULNWL_INTEL(XEON_PHI_KNM,		NO_SSB | NO_L1TF | MSBDS_ONLY | NO_SWAPGS | NO_ITLB_MULTIHIT),

	VULNWL_INTEL(CORE_YONAH,		NO_SSB),

	VULNWL_INTEL(ATOM_AIRMONT_MID,		NO_L1TF | MSBDS_ONLY | NO_SWAPGS | NO_ITLB_MULTIHIT),
	VULNWL_INTEL(ATOM_AIRMONT_NP,		NO_L1TF | NO_SWAPGS | NO_ITLB_MULTIHIT),

	VULNWL_INTEL(ATOM_GOLDMONT,		NO_MDS | NO_L1TF | NO_SWAPGS | NO_ITLB_MULTIHIT),
	VULNWL_INTEL(ATOM_GOLDMONT_D,		NO_MDS | NO_L1TF | NO_SWAPGS | NO_ITLB_MULTIHIT),
	VULNWL_INTEL(ATOM_GOLDMONT_PLUS,	NO_MDS | NO_L1TF | NO_SWAPGS | NO_ITLB_MULTIHIT),

	/*
	 * Technically, swapgs isn't serializing on AMD (despite it previously
	 * being documented as such in the APM).  But according to AMD, %gs is
	 * updated non-speculatively, and the issuing of %gs-relative memory
	 * operands will be blocked until the %gs update completes, which is
	 * good enough for our purposes.
	 */

	VULNWL_INTEL(ATOM_TREMONT_D,		NO_ITLB_MULTIHIT),

	/* AMD Family 0xf - 0x12 */
	VULNWL_AMD(0x0f,	NO_MELTDOWN | NO_SSB | NO_L1TF | NO_MDS | NO_SWAPGS | NO_ITLB_MULTIHIT),
	VULNWL_AMD(0x10,	NO_MELTDOWN | NO_SSB | NO_L1TF | NO_MDS | NO_SWAPGS | NO_ITLB_MULTIHIT),
	VULNWL_AMD(0x11,	NO_MELTDOWN | NO_SSB | NO_L1TF | NO_MDS | NO_SWAPGS | NO_ITLB_MULTIHIT),
	VULNWL_AMD(0x12,	NO_MELTDOWN | NO_SSB | NO_L1TF | NO_MDS | NO_SWAPGS | NO_ITLB_MULTIHIT),

	/* FAMILY_ANY must be last, otherwise 0x0f - 0x12 matches won't work */
	VULNWL_AMD(X86_FAMILY_ANY,	NO_MELTDOWN | NO_L1TF | NO_MDS | NO_SWAPGS | NO_ITLB_MULTIHIT),
	VULNWL_HYGON(X86_FAMILY_ANY,	NO_MELTDOWN | NO_L1TF | NO_MDS | NO_SWAPGS | NO_ITLB_MULTIHIT),

	/* Zhaoxin Family 7 */
	VULNWL(CENTAUR,	7, X86_MODEL_ANY,	NO_SPECTRE_V2 | NO_SWAPGS),
	VULNWL(ZHAOXIN,	7, X86_MODEL_ANY,	NO_SPECTRE_V2 | NO_SWAPGS),
	{}
};

#define VULNBL_INTEL_STEPPINGS(model, steppings, issues)		   \
	X86_MATCH_VENDOR_FAM_MODEL_STEPPINGS_FEATURE(INTEL, 6,		   \
					    INTEL_FAM6_##model, steppings, \
					    X86_FEATURE_ANY, issues)

#define SRBDS		BIT(0)
/* CPU is affected by X86_BUG_MMIO_STALE_DATA */
#define MMIO		BIT(1)
/* CPU is affected by Shared Buffers Data Sampling (SBDS), a variant of X86_BUG_MMIO_STALE_DATA */
#define MMIO_SBDS	BIT(2)

static const struct x86_cpu_id cpu_vuln_blacklist[] __initconst = {
	VULNBL_INTEL_STEPPINGS(IVYBRIDGE,	X86_STEPPING_ANY,		SRBDS),
	VULNBL_INTEL_STEPPINGS(HASWELL,		X86_STEPPING_ANY,		SRBDS),
	VULNBL_INTEL_STEPPINGS(HASWELL_L,	X86_STEPPING_ANY,		SRBDS),
	VULNBL_INTEL_STEPPINGS(HASWELL_G,	X86_STEPPING_ANY,		SRBDS),
	VULNBL_INTEL_STEPPINGS(HASWELL_X,	BIT(2) | BIT(4),		MMIO),
	VULNBL_INTEL_STEPPINGS(BROADWELL_D,	X86_STEPPINGS(0x3, 0x5),	MMIO),
	VULNBL_INTEL_STEPPINGS(BROADWELL_G,	X86_STEPPING_ANY,		SRBDS),
	VULNBL_INTEL_STEPPINGS(BROADWELL_X,	X86_STEPPING_ANY,		MMIO),
	VULNBL_INTEL_STEPPINGS(BROADWELL,	X86_STEPPING_ANY,		SRBDS),
	VULNBL_INTEL_STEPPINGS(SKYLAKE_L,	X86_STEPPINGS(0x3, 0x3),	SRBDS | MMIO),
	VULNBL_INTEL_STEPPINGS(SKYLAKE_L,	X86_STEPPING_ANY,		SRBDS),
	VULNBL_INTEL_STEPPINGS(SKYLAKE_X,	BIT(3) | BIT(4) | BIT(6) |
						BIT(7) | BIT(0xB),              MMIO),
	VULNBL_INTEL_STEPPINGS(SKYLAKE,		X86_STEPPINGS(0x3, 0x3),	SRBDS | MMIO),
	VULNBL_INTEL_STEPPINGS(SKYLAKE,		X86_STEPPING_ANY,		SRBDS),
	VULNBL_INTEL_STEPPINGS(KABYLAKE_L,	X86_STEPPINGS(0x9, 0xC),	SRBDS | MMIO),
	VULNBL_INTEL_STEPPINGS(KABYLAKE_L,	X86_STEPPINGS(0x0, 0x8),	SRBDS),
	VULNBL_INTEL_STEPPINGS(KABYLAKE,	X86_STEPPINGS(0x9, 0xD),	SRBDS | MMIO),
	VULNBL_INTEL_STEPPINGS(KABYLAKE,	X86_STEPPINGS(0x0, 0x8),	SRBDS),
	VULNBL_INTEL_STEPPINGS(ICELAKE_L,	X86_STEPPINGS(0x5, 0x5),	MMIO | MMIO_SBDS),
	VULNBL_INTEL_STEPPINGS(ICELAKE_D,	X86_STEPPINGS(0x1, 0x1),	MMIO),
	VULNBL_INTEL_STEPPINGS(ICELAKE_X,	X86_STEPPINGS(0x4, 0x6),	MMIO),
	VULNBL_INTEL_STEPPINGS(COMETLAKE,	BIT(2) | BIT(3) | BIT(5),	MMIO | MMIO_SBDS),
	VULNBL_INTEL_STEPPINGS(COMETLAKE_L,	X86_STEPPINGS(0x1, 0x1),	MMIO | MMIO_SBDS),
	VULNBL_INTEL_STEPPINGS(COMETLAKE_L,	X86_STEPPINGS(0x0, 0x0),	MMIO),
	VULNBL_INTEL_STEPPINGS(LAKEFIELD,	X86_STEPPINGS(0x1, 0x1),	MMIO | MMIO_SBDS),
	VULNBL_INTEL_STEPPINGS(ROCKETLAKE,	X86_STEPPINGS(0x1, 0x1),	MMIO),
	VULNBL_INTEL_STEPPINGS(ATOM_TREMONT,	X86_STEPPINGS(0x1, 0x1),	MMIO | MMIO_SBDS),
	VULNBL_INTEL_STEPPINGS(ATOM_TREMONT_D,	X86_STEPPING_ANY,		MMIO),
	VULNBL_INTEL_STEPPINGS(ATOM_TREMONT_L,	X86_STEPPINGS(0x0, 0x0),	MMIO | MMIO_SBDS),
	{}
};

static bool __init cpu_matches(const struct x86_cpu_id *table, unsigned long which)
{
	const struct x86_cpu_id *m = x86_match_cpu(table);

	return m && !!(m->driver_data & which);
}

u64 x86_read_arch_cap_msr(void)
{
	u64 ia32_cap = 0;

	if (boot_cpu_has(X86_FEATURE_ARCH_CAPABILITIES))
		rdmsrl(MSR_IA32_ARCH_CAPABILITIES, ia32_cap);

	return ia32_cap;
}

static bool arch_cap_mmio_immune(u64 ia32_cap)
{
	return (ia32_cap & ARCH_CAP_FBSDP_NO &&
		ia32_cap & ARCH_CAP_PSDP_NO &&
		ia32_cap & ARCH_CAP_SBDR_SSDP_NO);
}

static void __init cpu_set_bug_bits(struct cpuinfo_x86 *c)
{
	u64 ia32_cap = x86_read_arch_cap_msr();

	/* Set ITLB_MULTIHIT bug if cpu is not in the whitelist and not mitigated */
	if (!cpu_matches(cpu_vuln_whitelist, NO_ITLB_MULTIHIT) &&
	    !(ia32_cap & ARCH_CAP_PSCHANGE_MC_NO))
		setup_force_cpu_bug(X86_BUG_ITLB_MULTIHIT);

	if (cpu_matches(cpu_vuln_whitelist, NO_SPECULATION))
		return;

	setup_force_cpu_bug(X86_BUG_SPECTRE_V1);

	if (!cpu_matches(cpu_vuln_whitelist, NO_SPECTRE_V2))
		setup_force_cpu_bug(X86_BUG_SPECTRE_V2);

	if (!cpu_matches(cpu_vuln_whitelist, NO_SSB) &&
	    !(ia32_cap & ARCH_CAP_SSB_NO) &&
	   !cpu_has(c, X86_FEATURE_AMD_SSB_NO))
		setup_force_cpu_bug(X86_BUG_SPEC_STORE_BYPASS);

	if (ia32_cap & ARCH_CAP_IBRS_ALL)
		setup_force_cpu_cap(X86_FEATURE_IBRS_ENHANCED);

	if (!cpu_matches(cpu_vuln_whitelist, NO_MDS) &&
	    !(ia32_cap & ARCH_CAP_MDS_NO)) {
		setup_force_cpu_bug(X86_BUG_MDS);
		if (cpu_matches(cpu_vuln_whitelist, MSBDS_ONLY))
			setup_force_cpu_bug(X86_BUG_MSBDS_ONLY);
	}

	if (!cpu_matches(cpu_vuln_whitelist, NO_SWAPGS))
		setup_force_cpu_bug(X86_BUG_SWAPGS);

	/*
	 * When the CPU is not mitigated for TAA (TAA_NO=0) set TAA bug when:
	 *	- TSX is supported or
	 *	- TSX_CTRL is present
	 *
	 * TSX_CTRL check is needed for cases when TSX could be disabled before
	 * the kernel boot e.g. kexec.
	 * TSX_CTRL check alone is not sufficient for cases when the microcode
	 * update is not present or running as guest that don't get TSX_CTRL.
	 */
	if (!(ia32_cap & ARCH_CAP_TAA_NO) &&
	    (cpu_has(c, X86_FEATURE_RTM) ||
	     (ia32_cap & ARCH_CAP_TSX_CTRL_MSR)))
		setup_force_cpu_bug(X86_BUG_TAA);

	/*
	 * SRBDS affects CPUs which support RDRAND or RDSEED and are listed
	 * in the vulnerability blacklist.
	 *
	 * Some of the implications and mitigation of Shared Buffers Data
	 * Sampling (SBDS) are similar to SRBDS. Give SBDS same treatment as
	 * SRBDS.
	 */
	if ((cpu_has(c, X86_FEATURE_RDRAND) ||
	     cpu_has(c, X86_FEATURE_RDSEED)) &&
	    cpu_matches(cpu_vuln_blacklist, SRBDS | MMIO_SBDS))
		    setup_force_cpu_bug(X86_BUG_SRBDS);

	/*
	 * Processor MMIO Stale Data bug enumeration
	 *
	 * Affected CPU list is generally enough to enumerate the vulnerability,
	 * but for virtualization case check for ARCH_CAP MSR bits also, VMM may
	 * not want the guest to enumerate the bug.
	 */
	if (cpu_matches(cpu_vuln_blacklist, MMIO) &&
	    !arch_cap_mmio_immune(ia32_cap))
		setup_force_cpu_bug(X86_BUG_MMIO_STALE_DATA);

	if (cpu_matches(cpu_vuln_whitelist, NO_MELTDOWN))
		return;

	/* Rogue Data Cache Load? No! */
	if (ia32_cap & ARCH_CAP_RDCL_NO)
		return;

	setup_force_cpu_bug(X86_BUG_CPU_MELTDOWN);

	if (cpu_matches(cpu_vuln_whitelist, NO_L1TF))
		return;

	setup_force_cpu_bug(X86_BUG_L1TF);
}

/*
 * The NOPL instruction is supposed to exist on all CPUs of family >= 6;
 * unfortunately, that's not true in practice because of early VIA
 * chips and (more importantly) broken virtualizers that are not easy
 * to detect. In the latter case it doesn't even *fail* reliably, so
 * probing for it doesn't even work. Disable it completely on 32-bit
 * unless we can find a reliable way to detect all the broken cases.
 * Enable it explicitly on 64-bit for non-constant inputs of cpu_has().
 */
static void detect_nopl(void)
{
#ifdef CONFIG_X86_32
	setup_clear_cpu_cap(X86_FEATURE_NOPL);
#else
	setup_force_cpu_cap(X86_FEATURE_NOPL);
#endif
}

/*
 * We parse cpu parameters early because fpu__init_system() is executed
 * before parse_early_param().
 */
static void __init cpu_parse_early_param(void)
{
	char arg[128];
	char *argptr = arg, *opt;
	int arglen, taint = 0;

#ifdef CONFIG_X86_32
	if (cmdline_find_option_bool(boot_command_line, "no387"))
#ifdef CONFIG_MATH_EMULATION
		setup_clear_cpu_cap(X86_FEATURE_FPU);
#else
		pr_err("Option 'no387' required CONFIG_MATH_EMULATION enabled.\n");
#endif

	if (cmdline_find_option_bool(boot_command_line, "nofxsr"))
		setup_clear_cpu_cap(X86_FEATURE_FXSR);
#endif

	if (cmdline_find_option_bool(boot_command_line, "noxsave"))
		setup_clear_cpu_cap(X86_FEATURE_XSAVE);

	if (cmdline_find_option_bool(boot_command_line, "noxsaveopt"))
		setup_clear_cpu_cap(X86_FEATURE_XSAVEOPT);

	if (cmdline_find_option_bool(boot_command_line, "noxsaves"))
		setup_clear_cpu_cap(X86_FEATURE_XSAVES);

	arglen = cmdline_find_option(boot_command_line, "clearcpuid", arg, sizeof(arg));
	if (arglen <= 0)
		return;

	pr_info("Clearing CPUID bits:");

	while (argptr) {
		bool found __maybe_unused = false;
		unsigned int bit;

		opt = strsep(&argptr, ",");

		/*
		 * Handle naked numbers first for feature flags which don't
		 * have names.
		 */
		if (!kstrtouint(opt, 10, &bit)) {
			if (bit < NCAPINTS * 32) {

#ifdef CONFIG_X86_FEATURE_NAMES
				/* empty-string, i.e., ""-defined feature flags */
				if (!x86_cap_flags[bit])
					pr_cont(" " X86_CAP_FMT_NUM, x86_cap_flag_num(bit));
				else
#endif
					pr_cont(" " X86_CAP_FMT, x86_cap_flag(bit));

				setup_clear_cpu_cap(bit);
				taint++;
			}
			/*
			 * The assumption is that there are no feature names with only
			 * numbers in the name thus go to the next argument.
			 */
			continue;
		}

#ifdef CONFIG_X86_FEATURE_NAMES
		for (bit = 0; bit < 32 * NCAPINTS; bit++) {
			if (!x86_cap_flag(bit))
				continue;

			if (strcmp(x86_cap_flag(bit), opt))
				continue;

			pr_cont(" %s", opt);
			setup_clear_cpu_cap(bit);
			taint++;
			found = true;
			break;
		}

		if (!found)
			pr_cont(" (unknown: %s)", opt);
#endif
	}
	pr_cont("\n");

	if (taint)
		add_taint(TAINT_CPU_OUT_OF_SPEC, LOCKDEP_STILL_OK);
}

/*
 * Do minimum CPU detection early.
 * Fields really needed: vendor, cpuid_level, family, model, mask,
 * cache alignment.
 * The others are not touched to avoid unwanted side effects.
 *
 * WARNING: this function is only called on the boot CPU.  Don't add code
 * here that is supposed to run on all CPUs.
 */
static void __init early_identify_cpu(struct cpuinfo_x86 *c)
{
#ifdef CONFIG_X86_64
	c->x86_clflush_size = 64;
	c->x86_phys_bits = 36;
	c->x86_virt_bits = 48;
#else
	c->x86_clflush_size = 32;
	c->x86_phys_bits = 32;
	c->x86_virt_bits = 32;
#endif
	c->x86_cache_alignment = c->x86_clflush_size;

	memset(&c->x86_capability, 0, sizeof(c->x86_capability));
	c->extended_cpuid_level = 0;

	if (!have_cpuid_p())
		identify_cpu_without_cpuid(c);

	/* cyrix could have cpuid enabled via c_identify()*/
	if (have_cpuid_p()) {
		cpu_detect(c);
		get_cpu_vendor(c);
		get_cpu_cap(c);
		get_cpu_address_sizes(c);
		setup_force_cpu_cap(X86_FEATURE_CPUID);
		cpu_parse_early_param();

		if (this_cpu->c_early_init)
			this_cpu->c_early_init(c);

		c->cpu_index = 0;
		filter_cpuid_features(c, false);

		if (this_cpu->c_bsp_init)
			this_cpu->c_bsp_init(c);
	} else {
		setup_clear_cpu_cap(X86_FEATURE_CPUID);
	}

	setup_force_cpu_cap(X86_FEATURE_ALWAYS);

	cpu_set_bug_bits(c);

	sld_setup(c);

	fpu__init_system(c);

	init_sigframe_size();

#ifdef CONFIG_X86_32
	/*
	 * Regardless of whether PCID is enumerated, the SDM says
	 * that it can't be enabled in 32-bit mode.
	 */
	setup_clear_cpu_cap(X86_FEATURE_PCID);
#endif

	/*
	 * Later in the boot process pgtable_l5_enabled() relies on
	 * cpu_feature_enabled(X86_FEATURE_LA57). If 5-level paging is not
	 * enabled by this point we need to clear the feature bit to avoid
	 * false-positives at the later stage.
	 *
	 * pgtable_l5_enabled() can be false here for several reasons:
	 *  - 5-level paging is disabled compile-time;
	 *  - it's 32-bit kernel;
	 *  - machine doesn't support 5-level paging;
	 *  - user specified 'no5lvl' in kernel command line.
	 */
	if (!pgtable_l5_enabled())
		setup_clear_cpu_cap(X86_FEATURE_LA57);

	detect_nopl();
}

void __init early_cpu_init(void)
{
	const struct cpu_dev *const *cdev;
	int count = 0;

#ifdef CONFIG_PROCESSOR_SELECT
	pr_info("KERNEL supported cpus:\n");
#endif

	for (cdev = __x86_cpu_dev_start; cdev < __x86_cpu_dev_end; cdev++) {
		const struct cpu_dev *cpudev = *cdev;

		if (count >= X86_VENDOR_NUM)
			break;
		cpu_devs[count] = cpudev;
		count++;

#ifdef CONFIG_PROCESSOR_SELECT
		{
			unsigned int j;

			for (j = 0; j < 2; j++) {
				if (!cpudev->c_ident[j])
					continue;
				pr_info("  %s %s\n", cpudev->c_vendor,
					cpudev->c_ident[j]);
			}
		}
#endif
	}
	early_identify_cpu(&boot_cpu_data);
}

static bool detect_null_seg_behavior(void)
{
	/*
	 * Empirically, writing zero to a segment selector on AMD does
	 * not clear the base, whereas writing zero to a segment
	 * selector on Intel does clear the base.  Intel's behavior
	 * allows slightly faster context switches in the common case
	 * where GS is unused by the prev and next threads.
	 *
	 * Since neither vendor documents this anywhere that I can see,
	 * detect it directly instead of hard-coding the choice by
	 * vendor.
	 *
	 * I've designated AMD's behavior as the "bug" because it's
	 * counterintuitive and less friendly.
	 */

	unsigned long old_base, tmp;
	rdmsrl(MSR_FS_BASE, old_base);
	wrmsrl(MSR_FS_BASE, 1);
	loadsegment(fs, 0);
	rdmsrl(MSR_FS_BASE, tmp);
	wrmsrl(MSR_FS_BASE, old_base);
	return tmp == 0;
}

void check_null_seg_clears_base(struct cpuinfo_x86 *c)
{
	/* BUG_NULL_SEG is only relevant with 64bit userspace */
	if (!IS_ENABLED(CONFIG_X86_64))
		return;

	/* Zen3 CPUs advertise Null Selector Clears Base in CPUID. */
	if (c->extended_cpuid_level >= 0x80000021 &&
	    cpuid_eax(0x80000021) & BIT(6))
		return;

	/*
	 * CPUID bit above wasn't set. If this kernel is still running
	 * as a HV guest, then the HV has decided not to advertize
	 * that CPUID bit for whatever reason.	For example, one
	 * member of the migration pool might be vulnerable.  Which
	 * means, the bug is present: set the BUG flag and return.
	 */
	if (cpu_has(c, X86_FEATURE_HYPERVISOR)) {
		set_cpu_bug(c, X86_BUG_NULL_SEG);
		return;
	}

	/*
	 * Zen2 CPUs also have this behaviour, but no CPUID bit.
	 * 0x18 is the respective family for Hygon.
	 */
	if ((c->x86 == 0x17 || c->x86 == 0x18) &&
	    detect_null_seg_behavior())
		return;

	/* All the remaining ones are affected */
	set_cpu_bug(c, X86_BUG_NULL_SEG);
}

static void generic_identify(struct cpuinfo_x86 *c)
{
	c->extended_cpuid_level = 0;

	if (!have_cpuid_p())
		identify_cpu_without_cpuid(c);

	/* cyrix could have cpuid enabled via c_identify()*/
	if (!have_cpuid_p())
		return;

	cpu_detect(c);

	get_cpu_vendor(c);

	get_cpu_cap(c);

	get_cpu_address_sizes(c);

	if (c->cpuid_level >= 0x00000001) {
		c->initial_apicid = (cpuid_ebx(1) >> 24) & 0xFF;
#ifdef CONFIG_X86_32
# ifdef CONFIG_SMP
		c->apicid = apic->phys_pkg_id(c->initial_apicid, 0);
# else
		c->apicid = c->initial_apicid;
# endif
#endif
		c->phys_proc_id = c->initial_apicid;
	}

	get_model_name(c); /* Default name */

	/*
	 * ESPFIX is a strange bug.  All real CPUs have it.  Paravirt
	 * systems that run Linux at CPL > 0 may or may not have the
	 * issue, but, even if they have the issue, there's absolutely
	 * nothing we can do about it because we can't use the real IRET
	 * instruction.
	 *
	 * NB: For the time being, only 32-bit kernels support
	 * X86_BUG_ESPFIX as such.  64-bit kernels directly choose
	 * whether to apply espfix using paravirt hooks.  If any
	 * non-paravirt system ever shows up that does *not* have the
	 * ESPFIX issue, we can change this.
	 */
#ifdef CONFIG_X86_32
	set_cpu_bug(c, X86_BUG_ESPFIX);
#endif
}

/*
 * Validate that ACPI/mptables have the same information about the
 * effective APIC id and update the package map.
 */
static void validate_apic_and_package_id(struct cpuinfo_x86 *c)
{
#ifdef CONFIG_SMP
	unsigned int apicid, cpu = smp_processor_id();

	apicid = apic->cpu_present_to_apicid(cpu);

	if (apicid != c->apicid) {
		pr_err(FW_BUG "CPU%u: APIC id mismatch. Firmware: %x APIC: %x\n",
		       cpu, apicid, c->initial_apicid);
	}
	BUG_ON(topology_update_package_map(c->phys_proc_id, cpu));
	BUG_ON(topology_update_die_map(c->cpu_die_id, cpu));
#else
	c->logical_proc_id = 0;
#endif
}

/*
 * This does the hard work of actually picking apart the CPU stuff...
 */
static void identify_cpu(struct cpuinfo_x86 *c)
{
	int i;

	c->loops_per_jiffy = loops_per_jiffy;
	c->x86_cache_size = 0;
	c->x86_vendor = X86_VENDOR_UNKNOWN;
	c->x86_model = c->x86_stepping = 0;	/* So far unknown... */
	c->x86_vendor_id[0] = '\0'; /* Unset */
	c->x86_model_id[0] = '\0';  /* Unset */
	c->x86_max_cores = 1;
	c->x86_coreid_bits = 0;
	c->cu_id = 0xff;
#ifdef CONFIG_X86_64
	c->x86_clflush_size = 64;
	c->x86_phys_bits = 36;
	c->x86_virt_bits = 48;
#else
	c->cpuid_level = -1;	/* CPUID not detected */
	c->x86_clflush_size = 32;
	c->x86_phys_bits = 32;
	c->x86_virt_bits = 32;
#endif
	c->x86_cache_alignment = c->x86_clflush_size;
	memset(&c->x86_capability, 0, sizeof(c->x86_capability));
#ifdef CONFIG_X86_VMX_FEATURE_NAMES
	memset(&c->vmx_capability, 0, sizeof(c->vmx_capability));
#endif

	generic_identify(c);

	if (this_cpu->c_identify)
		this_cpu->c_identify(c);

	/* Clear/Set all flags overridden by options, after probe */
	apply_forced_caps(c);

#ifdef CONFIG_X86_64
	c->apicid = apic->phys_pkg_id(c->initial_apicid, 0);
#endif

	/*
	 * Vendor-specific initialization.  In this section we
	 * canonicalize the feature flags, meaning if there are
	 * features a certain CPU supports which CPUID doesn't
	 * tell us, CPUID claiming incorrect flags, or other bugs,
	 * we handle them here.
	 *
	 * At the end of this section, c->x86_capability better
	 * indicate the features this CPU genuinely supports!
	 */
	if (this_cpu->c_init)
		this_cpu->c_init(c);

	/* Disable the PN if appropriate */
	squash_the_stupid_serial_number(c);

	/* Set up SMEP/SMAP/UMIP */
	setup_smep(c);
	setup_smap(c);
	setup_umip(c);

	/* Enable FSGSBASE instructions if available. */
	if (cpu_has(c, X86_FEATURE_FSGSBASE)) {
		cr4_set_bits(X86_CR4_FSGSBASE);
		elf_hwcap2 |= HWCAP2_FSGSBASE;
	}

	/*
	 * The vendor-specific functions might have changed features.
	 * Now we do "generic changes."
	 */

	/* Filter out anything that depends on CPUID levels we don't have */
	filter_cpuid_features(c, true);

	/* If the model name is still unset, do table lookup. */
	if (!c->x86_model_id[0]) {
		const char *p;
		p = table_lookup_model(c);
		if (p)
			strcpy(c->x86_model_id, p);
		else
			/* Last resort... */
			sprintf(c->x86_model_id, "%02x/%02x",
				c->x86, c->x86_model);
	}

#ifdef CONFIG_X86_64
	detect_ht(c);
#endif

	x86_init_rdrand(c);
	setup_pku(c);
	setup_cet(c);

	/*
	 * Clear/Set all flags overridden by options, need do it
	 * before following smp all cpus cap AND.
	 */
	apply_forced_caps(c);

	/*
	 * On SMP, boot_cpu_data holds the common feature set between
	 * all CPUs; so make sure that we indicate which features are
	 * common between the CPUs.  The first time this routine gets
	 * executed, c == &boot_cpu_data.
	 */
	if (c != &boot_cpu_data) {
		/* AND the already accumulated flags with these */
		for (i = 0; i < NCAPINTS; i++)
			boot_cpu_data.x86_capability[i] &= c->x86_capability[i];

		/* OR, i.e. replicate the bug flags */
		for (i = NCAPINTS; i < NCAPINTS + NBUGINTS; i++)
			c->x86_capability[i] |= boot_cpu_data.x86_capability[i];
	}

	ppin_init(c);

	/* Init Machine Check Exception if available. */
	mcheck_cpu_init(c);

	select_idle_routine(c);

#ifdef CONFIG_NUMA
	numa_add_cpu(smp_processor_id());
#endif
}

/*
 * Set up the CPU state needed to execute SYSENTER/SYSEXIT instructions
 * on 32-bit kernels:
 */
#ifdef CONFIG_X86_32
void enable_sep_cpu(void)
{
	struct tss_struct *tss;
	int cpu;

	if (!boot_cpu_has(X86_FEATURE_SEP))
		return;

	cpu = get_cpu();
	tss = &per_cpu(cpu_tss_rw, cpu);

	/*
	 * We cache MSR_IA32_SYSENTER_CS's value in the TSS's ss1 field --
	 * see the big comment in struct x86_hw_tss's definition.
	 */

	tss->x86_tss.ss1 = __KERNEL_CS;
	wrmsr(MSR_IA32_SYSENTER_CS, tss->x86_tss.ss1, 0);
	wrmsr(MSR_IA32_SYSENTER_ESP, (unsigned long)(cpu_entry_stack(cpu) + 1), 0);
	wrmsr(MSR_IA32_SYSENTER_EIP, (unsigned long)entry_SYSENTER_32, 0);

	put_cpu();
}
#endif

void __init identify_boot_cpu(void)
{
	identify_cpu(&boot_cpu_data);
	if (HAS_KERNEL_IBT && cpu_feature_enabled(X86_FEATURE_IBT))
		pr_info("CET detected: Indirect Branch Tracking enabled\n");
#ifdef CONFIG_X86_32
	sysenter_setup();
	enable_sep_cpu();
#endif
	cpu_detect_tlb(&boot_cpu_data);
	setup_cr_pinning();

	tsx_init();
}

void identify_secondary_cpu(struct cpuinfo_x86 *c)
{
	BUG_ON(c == &boot_cpu_data);
	identify_cpu(c);
#ifdef CONFIG_X86_32
	enable_sep_cpu();
#endif
	mtrr_ap_init();
	validate_apic_and_package_id(c);
	x86_spec_ctrl_setup_ap();
	update_srbds_msr();
<<<<<<< HEAD

	tsx_ap_init();
}
=======
>>>>>>> 88084a3d

	tsx_ap_init();
}

void print_cpu_info(struct cpuinfo_x86 *c)
{
	const char *vendor = NULL;

	if (c->x86_vendor < X86_VENDOR_NUM) {
		vendor = this_cpu->c_vendor;
	} else {
		if (c->cpuid_level >= 0)
			vendor = c->x86_vendor_id;
	}

	if (vendor && !strstr(c->x86_model_id, vendor))
		pr_cont("%s ", vendor);

	if (c->x86_model_id[0])
		pr_cont("%s", c->x86_model_id);
	else
		pr_cont("%d86", c->x86);

	pr_cont(" (family: 0x%x, model: 0x%x", c->x86, c->x86_model);

	if (c->x86_stepping || c->cpuid_level >= 0)
		pr_cont(", stepping: 0x%x)\n", c->x86_stepping);
	else
		pr_cont(")\n");
}

/*
 * clearcpuid= was already parsed in cpu_parse_early_param().  This dummy
 * function prevents it from becoming an environment variable for init.
 */
static __init int setup_clearcpuid(char *arg)
{
	return 1;
}
__setup("clearcpuid=", setup_clearcpuid);

#ifdef CONFIG_X86_64
DEFINE_PER_CPU_FIRST(struct fixed_percpu_data,
		     fixed_percpu_data) __aligned(PAGE_SIZE) __visible;
EXPORT_PER_CPU_SYMBOL_GPL(fixed_percpu_data);

/*
 * The following percpu variables are hot.  Align current_task to
 * cacheline size such that they fall in the same cacheline.
 */
DEFINE_PER_CPU(struct task_struct *, current_task) ____cacheline_aligned =
	&init_task;
EXPORT_PER_CPU_SYMBOL(current_task);

DEFINE_PER_CPU(void *, hardirq_stack_ptr);
DEFINE_PER_CPU(bool, hardirq_stack_inuse);

DEFINE_PER_CPU(int, __preempt_count) = INIT_PREEMPT_COUNT;
EXPORT_PER_CPU_SYMBOL(__preempt_count);

DEFINE_PER_CPU(unsigned long, cpu_current_top_of_stack) = TOP_OF_INIT_STACK;

static void wrmsrl_cstar(unsigned long val)
{
	/*
	 * Intel CPUs do not support 32-bit SYSCALL. Writing to MSR_CSTAR
	 * is so far ignored by the CPU, but raises a #VE trap in a TDX
	 * guest. Avoid the pointless write on all Intel CPUs.
	 */
	if (boot_cpu_data.x86_vendor != X86_VENDOR_INTEL)
		wrmsrl(MSR_CSTAR, val);
}

/* May not be marked __init: used by software suspend */
void syscall_init(void)
{
	wrmsr(MSR_STAR, 0, (__USER32_CS << 16) | __KERNEL_CS);
	wrmsrl(MSR_LSTAR, (unsigned long)entry_SYSCALL_64);

#ifdef CONFIG_IA32_EMULATION
	wrmsrl_cstar((unsigned long)entry_SYSCALL_compat);
	/*
	 * This only works on Intel CPUs.
	 * On AMD CPUs these MSRs are 32-bit, CPU truncates MSR_IA32_SYSENTER_EIP.
	 * This does not cause SYSENTER to jump to the wrong location, because
	 * AMD doesn't allow SYSENTER in long mode (either 32- or 64-bit).
	 */
	wrmsrl_safe(MSR_IA32_SYSENTER_CS, (u64)__KERNEL_CS);
	wrmsrl_safe(MSR_IA32_SYSENTER_ESP,
		    (unsigned long)(cpu_entry_stack(smp_processor_id()) + 1));
	wrmsrl_safe(MSR_IA32_SYSENTER_EIP, (u64)entry_SYSENTER_compat);
#else
	wrmsrl_cstar((unsigned long)ignore_sysret);
	wrmsrl_safe(MSR_IA32_SYSENTER_CS, (u64)GDT_ENTRY_INVALID_SEG);
	wrmsrl_safe(MSR_IA32_SYSENTER_ESP, 0ULL);
	wrmsrl_safe(MSR_IA32_SYSENTER_EIP, 0ULL);
#endif

	/*
	 * Flags to clear on syscall; clear as much as possible
	 * to minimize user space-kernel interference.
	 */
	wrmsrl(MSR_SYSCALL_MASK,
	       X86_EFLAGS_CF|X86_EFLAGS_PF|X86_EFLAGS_AF|
	       X86_EFLAGS_ZF|X86_EFLAGS_SF|X86_EFLAGS_TF|
	       X86_EFLAGS_IF|X86_EFLAGS_DF|X86_EFLAGS_OF|
	       X86_EFLAGS_IOPL|X86_EFLAGS_NT|X86_EFLAGS_RF|
	       X86_EFLAGS_AC|X86_EFLAGS_ID);
}

#else	/* CONFIG_X86_64 */

DEFINE_PER_CPU(struct task_struct *, current_task) = &init_task;
EXPORT_PER_CPU_SYMBOL(current_task);
DEFINE_PER_CPU(int, __preempt_count) = INIT_PREEMPT_COUNT;
EXPORT_PER_CPU_SYMBOL(__preempt_count);

/*
 * On x86_32, vm86 modifies tss.sp0, so sp0 isn't a reliable way to find
 * the top of the kernel stack.  Use an extra percpu variable to track the
 * top of the kernel stack directly.
 */
DEFINE_PER_CPU(unsigned long, cpu_current_top_of_stack) =
	(unsigned long)&init_thread_union + THREAD_SIZE;
EXPORT_PER_CPU_SYMBOL(cpu_current_top_of_stack);

#ifdef CONFIG_STACKPROTECTOR
DEFINE_PER_CPU(unsigned long, __stack_chk_guard);
EXPORT_PER_CPU_SYMBOL(__stack_chk_guard);
#endif

#endif	/* CONFIG_X86_64 */

/*
 * Clear all 6 debug registers:
 */
static void clear_all_debug_regs(void)
{
	int i;

	for (i = 0; i < 8; i++) {
		/* Ignore db4, db5 */
		if ((i == 4) || (i == 5))
			continue;

		set_debugreg(0, i);
	}
}

#ifdef CONFIG_KGDB
/*
 * Restore debug regs if using kgdbwait and you have a kernel debugger
 * connection established.
 */
static void dbg_restore_debug_regs(void)
{
	if (unlikely(kgdb_connected && arch_kgdb_ops.correct_hw_break))
		arch_kgdb_ops.correct_hw_break();
}
#else /* ! CONFIG_KGDB */
#define dbg_restore_debug_regs()
#endif /* ! CONFIG_KGDB */

static void wait_for_master_cpu(int cpu)
{
#ifdef CONFIG_SMP
	/*
	 * wait for ACK from master CPU before continuing
	 * with AP initialization
	 */
	WARN_ON(cpumask_test_and_set_cpu(cpu, cpu_initialized_mask));
	while (!cpumask_test_cpu(cpu, cpu_callout_mask))
		cpu_relax();
#endif
}

#ifdef CONFIG_X86_64
static inline void setup_getcpu(int cpu)
{
	unsigned long cpudata = vdso_encode_cpunode(cpu, early_cpu_to_node(cpu));
	struct desc_struct d = { };

	if (boot_cpu_has(X86_FEATURE_RDTSCP) || boot_cpu_has(X86_FEATURE_RDPID))
		wrmsr(MSR_TSC_AUX, cpudata, 0);

	/* Store CPU and node number in limit. */
	d.limit0 = cpudata;
	d.limit1 = cpudata >> 16;

	d.type = 5;		/* RO data, expand down, accessed */
	d.dpl = 3;		/* Visible to user code */
	d.s = 1;		/* Not a system segment */
	d.p = 1;		/* Present */
	d.d = 1;		/* 32-bit */

	write_gdt_entry(get_cpu_gdt_rw(cpu), GDT_ENTRY_CPUNODE, &d, DESCTYPE_S);
}

static inline void ucode_cpu_init(int cpu)
{
	if (cpu)
		load_ucode_ap();
}

static inline void tss_setup_ist(struct tss_struct *tss)
{
	/* Set up the per-CPU TSS IST stacks */
	tss->x86_tss.ist[IST_INDEX_DF] = __this_cpu_ist_top_va(DF);
	tss->x86_tss.ist[IST_INDEX_NMI] = __this_cpu_ist_top_va(NMI);
	tss->x86_tss.ist[IST_INDEX_DB] = __this_cpu_ist_top_va(DB);
	tss->x86_tss.ist[IST_INDEX_MCE] = __this_cpu_ist_top_va(MCE);
	/* Only mapped when SEV-ES is active */
	tss->x86_tss.ist[IST_INDEX_VC] = __this_cpu_ist_top_va(VC);
}

#else /* CONFIG_X86_64 */

static inline void setup_getcpu(int cpu) { }

static inline void ucode_cpu_init(int cpu)
{
	show_ucode_info_early();
}

static inline void tss_setup_ist(struct tss_struct *tss) { }

#endif /* !CONFIG_X86_64 */

static inline void tss_setup_io_bitmap(struct tss_struct *tss)
{
	tss->x86_tss.io_bitmap_base = IO_BITMAP_OFFSET_INVALID;

#ifdef CONFIG_X86_IOPL_IOPERM
	tss->io_bitmap.prev_max = 0;
	tss->io_bitmap.prev_sequence = 0;
	memset(tss->io_bitmap.bitmap, 0xff, sizeof(tss->io_bitmap.bitmap));
	/*
	 * Invalidate the extra array entry past the end of the all
	 * permission bitmap as required by the hardware.
	 */
	tss->io_bitmap.mapall[IO_BITMAP_LONGS] = ~0UL;
#endif
}

/*
 * Setup everything needed to handle exceptions from the IDT, including the IST
 * exceptions which use paranoid_entry().
 */
void cpu_init_exception_handling(void)
{
	struct tss_struct *tss = this_cpu_ptr(&cpu_tss_rw);
	int cpu = raw_smp_processor_id();

	/* paranoid_entry() gets the CPU number from the GDT */
	setup_getcpu(cpu);

	/* IST vectors need TSS to be set up. */
	tss_setup_ist(tss);
	tss_setup_io_bitmap(tss);
	set_tss_desc(cpu, &get_cpu_entry_area(cpu)->tss.x86_tss);

	load_TR_desc();

	/* GHCB needs to be setup to handle #VC. */
	setup_ghcb();

	/* Finally load the IDT */
	load_current_idt();
}

/*
 * cpu_init() initializes state that is per-CPU. Some data is already
 * initialized (naturally) in the bootstrap process, such as the GDT.  We
 * reload it nevertheless, this function acts as a 'CPU state barrier',
 * nothing should get across.
 */
void cpu_init(void)
{
	struct task_struct *cur = current;
	int cpu = raw_smp_processor_id();

	wait_for_master_cpu(cpu);

	ucode_cpu_init(cpu);

#ifdef CONFIG_NUMA
	if (this_cpu_read(numa_node) == 0 &&
	    early_cpu_to_node(cpu) != NUMA_NO_NODE)
		set_numa_node(early_cpu_to_node(cpu));
#endif
	pr_debug("Initializing CPU#%d\n", cpu);

	if (IS_ENABLED(CONFIG_X86_64) || cpu_feature_enabled(X86_FEATURE_VME) ||
	    boot_cpu_has(X86_FEATURE_TSC) || boot_cpu_has(X86_FEATURE_DE))
		cr4_clear_bits(X86_CR4_VME|X86_CR4_PVI|X86_CR4_TSD|X86_CR4_DE);

	/*
	 * Initialize the per-CPU GDT with the boot GDT,
	 * and set up the GDT descriptor:
	 */
	switch_to_new_gdt(cpu);

	if (IS_ENABLED(CONFIG_X86_64)) {
		loadsegment(fs, 0);
		memset(cur->thread.tls_array, 0, GDT_ENTRY_TLS_ENTRIES * 8);
		syscall_init();

		wrmsrl(MSR_FS_BASE, 0);
		wrmsrl(MSR_KERNEL_GS_BASE, 0);
		barrier();

		x2apic_setup();
	}

	mmgrab(&init_mm);
	cur->active_mm = &init_mm;
	BUG_ON(cur->mm);
	initialize_tlbstate_and_flush();
	enter_lazy_tlb(&init_mm, cur);

	/*
	 * sp0 points to the entry trampoline stack regardless of what task
	 * is running.
	 */
	load_sp0((unsigned long)(cpu_entry_stack(cpu) + 1));

	load_mm_ldt(&init_mm);

	clear_all_debug_regs();
	dbg_restore_debug_regs();

	doublefault_init_cpu_tss();

	fpu__init_cpu();

	if (is_uv_system())
		uv_cpu_init();

	load_fixmap_gdt(cpu);
}

#ifdef CONFIG_SMP
void cpu_init_secondary(void)
{
	/*
	 * Relies on the BP having set-up the IDT tables, which are loaded
	 * on this CPU in cpu_init_exception_handling().
	 */
	cpu_init_exception_handling();
	cpu_init();
}
#endif

#ifdef CONFIG_MICROCODE_LATE_LOADING
/*
 * The microcode loader calls this upon late microcode load to recheck features,
 * only when microcode has been updated. Caller holds microcode_mutex and CPU
 * hotplug lock.
 */
void microcode_check(void)
{
	struct cpuinfo_x86 info;

	perf_check_microcode();

	/* Reload CPUID max function as it might've changed. */
	info.cpuid_level = cpuid_eax(0);

	/*
	 * Copy all capability leafs to pick up the synthetic ones so that
	 * memcmp() below doesn't fail on that. The ones coming from CPUID will
	 * get overwritten in get_cpu_cap().
	 */
	memcpy(&info.x86_capability, &boot_cpu_data.x86_capability, sizeof(info.x86_capability));

	get_cpu_cap(&info);

	if (!memcmp(&info.x86_capability, &boot_cpu_data.x86_capability, sizeof(info.x86_capability)))
		return;

	pr_warn("x86/CPU: CPU features have changed after loading microcode, but might not take effect.\n");
	pr_warn("x86/CPU: Please consider either early loading through initrd/built-in or a potential BIOS update.\n");
}
#endif

/*
 * Invoked from core CPU hotplug code after hotplug operations
 */
void arch_smt_update(void)
{
	/* Handle the speculative execution misfeatures */
	cpu_bugs_smt_update();
	/* Check whether IPI broadcasting can be enabled */
	apic_smt_update();
}<|MERGE_RESOLUTION|>--- conflicted
+++ resolved
@@ -60,10 +60,7 @@
 #include <asm/uv/uv.h>
 #include <asm/sigframe.h>
 #include <asm/traps.h>
-<<<<<<< HEAD
-=======
 #include <asm/sev.h>
->>>>>>> 88084a3d
 
 #include "cpu.h"
 
@@ -1918,12 +1915,6 @@
 	validate_apic_and_package_id(c);
 	x86_spec_ctrl_setup_ap();
 	update_srbds_msr();
-<<<<<<< HEAD
-
-	tsx_ap_init();
-}
-=======
->>>>>>> 88084a3d
 
 	tsx_ap_init();
 }
