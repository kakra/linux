/*
 * Copyright (C) 2012 ARM Ltd.
 *
 * This program is free software; you can redistribute it and/or modify
 * it under the terms of the GNU General Public License version 2 as
 * published by the Free Software Foundation.
 *
 * This program is distributed in the hope that it will be useful,
 * but WITHOUT ANY WARRANTY; without even the implied warranty of
 * MERCHANTABILITY or FITNESS FOR A PARTICULAR PURPOSE.  See the
 * GNU General Public License for more details.
 *
 * You should have received a copy of the GNU General Public License
 * along with this program.  If not, see <http://www.gnu.org/licenses/>.
 */
#ifndef __CLKSOURCE_ARM_ARCH_TIMER_H
#define __CLKSOURCE_ARM_ARCH_TIMER_H

#include <linux/clocksource.h>
#include <linux/types.h>

#define ARCH_TIMER_CTRL_ENABLE		(1 << 0)
#define ARCH_TIMER_CTRL_IT_MASK		(1 << 1)
#define ARCH_TIMER_CTRL_IT_STAT		(1 << 2)

enum arch_timer_reg {
	ARCH_TIMER_REG_CTRL,
	ARCH_TIMER_REG_TVAL,
};

#define ARCH_TIMER_PHYS_ACCESS		0
#define ARCH_TIMER_VIRT_ACCESS		1
#define ARCH_TIMER_MEM_PHYS_ACCESS	2
#define ARCH_TIMER_MEM_VIRT_ACCESS	3
<<<<<<< HEAD
=======

#define ARCH_TIMER_USR_PCT_ACCESS_EN	(1 << 0) /* physical counter */
#define ARCH_TIMER_USR_VCT_ACCESS_EN	(1 << 1) /* virtual counter */
#define ARCH_TIMER_VIRT_EVT_EN		(1 << 2)
#define ARCH_TIMER_EVT_TRIGGER_SHIFT	(4)
#define ARCH_TIMER_EVT_TRIGGER_MASK	(0xF << ARCH_TIMER_EVT_TRIGGER_SHIFT)
#define ARCH_TIMER_USR_VT_ACCESS_EN	(1 << 8) /* virtual timer registers */
#define ARCH_TIMER_USR_PT_ACCESS_EN	(1 << 9) /* physical timer registers */

#define ARCH_TIMER_EVT_STREAM_FREQ	10000	/* 100us */
>>>>>>> d8ec26d7

#ifdef CONFIG_ARM_ARCH_TIMER

extern u32 arch_timer_get_rate(void);
extern u64 (*arch_timer_read_counter)(void);
extern struct timecounter *arch_timer_get_timecounter(void);

#else

static inline u32 arch_timer_get_rate(void)
{
	return 0;
}

static inline u64 arch_timer_read_counter(void)
{
	return 0;
}

static inline struct timecounter *arch_timer_get_timecounter(void)
{
	return NULL;
}

#endif

#endif<|MERGE_RESOLUTION|>--- conflicted
+++ resolved
@@ -32,8 +32,6 @@
 #define ARCH_TIMER_VIRT_ACCESS		1
 #define ARCH_TIMER_MEM_PHYS_ACCESS	2
 #define ARCH_TIMER_MEM_VIRT_ACCESS	3
-<<<<<<< HEAD
-=======
 
 #define ARCH_TIMER_USR_PCT_ACCESS_EN	(1 << 0) /* physical counter */
 #define ARCH_TIMER_USR_VCT_ACCESS_EN	(1 << 1) /* virtual counter */
@@ -44,7 +42,6 @@
 #define ARCH_TIMER_USR_PT_ACCESS_EN	(1 << 9) /* physical timer registers */
 
 #define ARCH_TIMER_EVT_STREAM_FREQ	10000	/* 100us */
->>>>>>> d8ec26d7
 
 #ifdef CONFIG_ARM_ARCH_TIMER
 
