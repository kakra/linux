<<<<<<< HEAD
ptrace
=======
hwcap
>>>>>>> a7119874
syscall-abi
tpidr2<|MERGE_RESOLUTION|>--- conflicted
+++ resolved
@@ -1,7 +1,4 @@
-<<<<<<< HEAD
+hwcap
 ptrace
-=======
-hwcap
->>>>>>> a7119874
 syscall-abi
 tpidr2