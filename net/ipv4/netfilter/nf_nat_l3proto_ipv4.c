/*
 * (C) 1999-2001 Paul `Rusty' Russell
 * (C) 2002-2006 Netfilter Core Team <coreteam@netfilter.org>
 * (C) 2011 Patrick McHardy <kaber@trash.net>
 *
 * This program is free software; you can redistribute it and/or modify
 * it under the terms of the GNU General Public License version 2 as
 * published by the Free Software Foundation.
 */

#include <linux/types.h>
#include <linux/module.h>
#include <linux/skbuff.h>
#include <linux/ip.h>
#include <linux/icmp.h>
#include <linux/netfilter.h>
#include <linux/netfilter_ipv4.h>
#include <net/secure_seq.h>
#include <net/checksum.h>
#include <net/route.h>
#include <net/ip.h>

#include <net/netfilter/nf_conntrack_core.h>
#include <net/netfilter/nf_conntrack.h>
#include <net/netfilter/nf_nat_core.h>
#include <net/netfilter/nf_nat_l3proto.h>
#include <net/netfilter/nf_nat_l4proto.h>

static const struct nf_nat_l3proto nf_nat_l3proto_ipv4;

#ifdef CONFIG_XFRM
static void nf_nat_ipv4_decode_session(struct sk_buff *skb,
				       const struct nf_conn *ct,
				       enum ip_conntrack_dir dir,
				       unsigned long statusbit,
				       struct flowi *fl)
{
	const struct nf_conntrack_tuple *t = &ct->tuplehash[dir].tuple;
	struct flowi4 *fl4 = &fl->u.ip4;

	if (ct->status & statusbit) {
		fl4->daddr = t->dst.u3.ip;
		if (t->dst.protonum == IPPROTO_TCP ||
		    t->dst.protonum == IPPROTO_UDP ||
		    t->dst.protonum == IPPROTO_UDPLITE ||
		    t->dst.protonum == IPPROTO_DCCP ||
		    t->dst.protonum == IPPROTO_SCTP)
			fl4->fl4_dport = t->dst.u.all;
	}

	statusbit ^= IPS_NAT_MASK;

	if (ct->status & statusbit) {
		fl4->saddr = t->src.u3.ip;
		if (t->dst.protonum == IPPROTO_TCP ||
		    t->dst.protonum == IPPROTO_UDP ||
		    t->dst.protonum == IPPROTO_UDPLITE ||
		    t->dst.protonum == IPPROTO_DCCP ||
		    t->dst.protonum == IPPROTO_SCTP)
			fl4->fl4_sport = t->src.u.all;
	}
}
#endif /* CONFIG_XFRM */

static bool nf_nat_ipv4_manip_pkt(struct sk_buff *skb,
				  unsigned int iphdroff,
				  const struct nf_conntrack_tuple *target,
				  enum nf_nat_manip_type maniptype)
{
	struct iphdr *iph;
	unsigned int hdroff;

	if (!skb_make_writable(skb, iphdroff + sizeof(*iph)))
		return false;

	iph = (void *)skb->data + iphdroff;
	hdroff = iphdroff + iph->ihl * 4;

	if (!nf_nat_l4proto_manip_pkt(skb, &nf_nat_l3proto_ipv4, iphdroff,
				      hdroff, target, maniptype))
		return false;
	iph = (void *)skb->data + iphdroff;

	if (maniptype == NF_NAT_MANIP_SRC) {
		csum_replace4(&iph->check, iph->saddr, target->src.u3.ip);
		iph->saddr = target->src.u3.ip;
	} else {
		csum_replace4(&iph->check, iph->daddr, target->dst.u3.ip);
		iph->daddr = target->dst.u3.ip;
	}
	return true;
}

static void nf_nat_ipv4_csum_update(struct sk_buff *skb,
				    unsigned int iphdroff, __sum16 *check,
				    const struct nf_conntrack_tuple *t,
				    enum nf_nat_manip_type maniptype)
{
	struct iphdr *iph = (struct iphdr *)(skb->data + iphdroff);
	__be32 oldip, newip;

	if (maniptype == NF_NAT_MANIP_SRC) {
		oldip = iph->saddr;
		newip = t->src.u3.ip;
	} else {
		oldip = iph->daddr;
		newip = t->dst.u3.ip;
	}
	inet_proto_csum_replace4(check, skb, oldip, newip, true);
}

static void nf_nat_ipv4_csum_recalc(struct sk_buff *skb,
				    u8 proto, void *data, __sum16 *check,
				    int datalen, int oldlen)
{
	if (skb->ip_summed != CHECKSUM_PARTIAL) {
		const struct iphdr *iph = ip_hdr(skb);

		skb->ip_summed = CHECKSUM_PARTIAL;
		skb->csum_start = skb_headroom(skb) + skb_network_offset(skb) +
			ip_hdrlen(skb);
		skb->csum_offset = (void *)check - data;
		*check = ~csum_tcpudp_magic(iph->saddr, iph->daddr, datalen,
					    proto, 0);
	} else
		inet_proto_csum_replace2(check, skb,
					 htons(oldlen), htons(datalen), true);
}

#if IS_ENABLED(CONFIG_NF_CT_NETLINK)
static int nf_nat_ipv4_nlattr_to_range(struct nlattr *tb[],
				       struct nf_nat_range2 *range)
{
	if (tb[CTA_NAT_V4_MINIP]) {
		range->min_addr.ip = nla_get_be32(tb[CTA_NAT_V4_MINIP]);
		range->flags |= NF_NAT_RANGE_MAP_IPS;
	}

	if (tb[CTA_NAT_V4_MAXIP])
		range->max_addr.ip = nla_get_be32(tb[CTA_NAT_V4_MAXIP]);
	else
		range->max_addr.ip = range->min_addr.ip;

	return 0;
}
#endif

static const struct nf_nat_l3proto nf_nat_l3proto_ipv4 = {
	.l3proto		= NFPROTO_IPV4,
	.manip_pkt		= nf_nat_ipv4_manip_pkt,
	.csum_update		= nf_nat_ipv4_csum_update,
	.csum_recalc		= nf_nat_ipv4_csum_recalc,
#if IS_ENABLED(CONFIG_NF_CT_NETLINK)
	.nlattr_to_range	= nf_nat_ipv4_nlattr_to_range,
#endif
#ifdef CONFIG_XFRM
	.decode_session		= nf_nat_ipv4_decode_session,
#endif
};

int nf_nat_icmp_reply_translation(struct sk_buff *skb,
				  struct nf_conn *ct,
				  enum ip_conntrack_info ctinfo,
				  unsigned int hooknum)
{
	struct {
		struct icmphdr	icmp;
		struct iphdr	ip;
	} *inside;
	enum ip_conntrack_dir dir = CTINFO2DIR(ctinfo);
	enum nf_nat_manip_type manip = HOOK2MANIP(hooknum);
	unsigned int hdrlen = ip_hdrlen(skb);
	struct nf_conntrack_tuple target;
	unsigned long statusbit;

	WARN_ON(ctinfo != IP_CT_RELATED && ctinfo != IP_CT_RELATED_REPLY);

	if (!skb_make_writable(skb, hdrlen + sizeof(*inside)))
		return 0;
	if (nf_ip_checksum(skb, hooknum, hdrlen, 0))
		return 0;

	inside = (void *)skb->data + hdrlen;
	if (inside->icmp.type == ICMP_REDIRECT) {
		if ((ct->status & IPS_NAT_DONE_MASK) != IPS_NAT_DONE_MASK)
			return 0;
		if (ct->status & IPS_NAT_MASK)
			return 0;
	}

	if (manip == NF_NAT_MANIP_SRC)
		statusbit = IPS_SRC_NAT;
	else
		statusbit = IPS_DST_NAT;

	/* Invert if this is reply direction */
	if (dir == IP_CT_DIR_REPLY)
		statusbit ^= IPS_NAT_MASK;

	if (!(ct->status & statusbit))
		return 1;

	if (!nf_nat_ipv4_manip_pkt(skb, hdrlen + sizeof(inside->icmp),
				   &ct->tuplehash[!dir].tuple, !manip))
		return 0;

	if (skb->ip_summed != CHECKSUM_PARTIAL) {
		/* Reloading "inside" here since manip_pkt may reallocate */
		inside = (void *)skb->data + hdrlen;
		inside->icmp.checksum = 0;
		inside->icmp.checksum =
			csum_fold(skb_checksum(skb, hdrlen,
					       skb->len - hdrlen, 0));
	}

	/* Change outer to look like the reply to an incoming packet */
<<<<<<< HEAD
	nf_ct_invert_tuple(&target, &ct->tuplehash[!dir].tuple);
=======
	nf_ct_invert_tuplepr(&target, &ct->tuplehash[!dir].tuple);
	target.dst.protonum = IPPROTO_ICMP;
>>>>>>> 24f0a487
	if (!nf_nat_ipv4_manip_pkt(skb, 0, &target, manip))
		return 0;

	return 1;
}
EXPORT_SYMBOL_GPL(nf_nat_icmp_reply_translation);

static unsigned int
nf_nat_ipv4_fn(void *priv, struct sk_buff *skb,
	       const struct nf_hook_state *state)
{
	struct nf_conn *ct;
	enum ip_conntrack_info ctinfo;

	ct = nf_ct_get(skb, &ctinfo);
	if (!ct)
		return NF_ACCEPT;

	if (ctinfo == IP_CT_RELATED || ctinfo == IP_CT_RELATED_REPLY) {
		if (ip_hdr(skb)->protocol == IPPROTO_ICMP) {
			if (!nf_nat_icmp_reply_translation(skb, ct, ctinfo,
							   state->hook))
				return NF_DROP;
			else
				return NF_ACCEPT;
		}
	}

	return nf_nat_inet_fn(priv, skb, state);
}

static unsigned int
nf_nat_ipv4_in(void *priv, struct sk_buff *skb,
	       const struct nf_hook_state *state)
{
	unsigned int ret;
	__be32 daddr = ip_hdr(skb)->daddr;

	ret = nf_nat_ipv4_fn(priv, skb, state);
	if (ret != NF_DROP && ret != NF_STOLEN &&
	    daddr != ip_hdr(skb)->daddr)
		skb_dst_drop(skb);

	return ret;
}

static unsigned int
nf_nat_ipv4_out(void *priv, struct sk_buff *skb,
		const struct nf_hook_state *state)
{
#ifdef CONFIG_XFRM
	const struct nf_conn *ct;
	enum ip_conntrack_info ctinfo;
	int err;
#endif
	unsigned int ret;

	ret = nf_nat_ipv4_fn(priv, skb, state);
#ifdef CONFIG_XFRM
	if (ret != NF_DROP && ret != NF_STOLEN &&
	    !(IPCB(skb)->flags & IPSKB_XFRM_TRANSFORMED) &&
	    (ct = nf_ct_get(skb, &ctinfo)) != NULL) {
		enum ip_conntrack_dir dir = CTINFO2DIR(ctinfo);

		if ((ct->tuplehash[dir].tuple.src.u3.ip !=
		     ct->tuplehash[!dir].tuple.dst.u3.ip) ||
		    (ct->tuplehash[dir].tuple.dst.protonum != IPPROTO_ICMP &&
		     ct->tuplehash[dir].tuple.src.u.all !=
		     ct->tuplehash[!dir].tuple.dst.u.all)) {
			err = nf_xfrm_me_harder(state->net, skb, AF_INET);
			if (err < 0)
				ret = NF_DROP_ERR(err);
		}
	}
#endif
	return ret;
}

static unsigned int
nf_nat_ipv4_local_fn(void *priv, struct sk_buff *skb,
		     const struct nf_hook_state *state)
{
	const struct nf_conn *ct;
	enum ip_conntrack_info ctinfo;
	unsigned int ret;
	int err;

	ret = nf_nat_ipv4_fn(priv, skb, state);
	if (ret != NF_DROP && ret != NF_STOLEN &&
	    (ct = nf_ct_get(skb, &ctinfo)) != NULL) {
		enum ip_conntrack_dir dir = CTINFO2DIR(ctinfo);

		if (ct->tuplehash[dir].tuple.dst.u3.ip !=
		    ct->tuplehash[!dir].tuple.src.u3.ip) {
			err = ip_route_me_harder(state->net, skb, RTN_UNSPEC);
			if (err < 0)
				ret = NF_DROP_ERR(err);
		}
#ifdef CONFIG_XFRM
		else if (!(IPCB(skb)->flags & IPSKB_XFRM_TRANSFORMED) &&
			 ct->tuplehash[dir].tuple.dst.protonum != IPPROTO_ICMP &&
			 ct->tuplehash[dir].tuple.dst.u.all !=
			 ct->tuplehash[!dir].tuple.src.u.all) {
			err = nf_xfrm_me_harder(state->net, skb, AF_INET);
			if (err < 0)
				ret = NF_DROP_ERR(err);
		}
#endif
	}
	return ret;
}

static const struct nf_hook_ops nf_nat_ipv4_ops[] = {
	/* Before packet filtering, change destination */
	{
		.hook		= nf_nat_ipv4_in,
		.pf		= NFPROTO_IPV4,
		.hooknum	= NF_INET_PRE_ROUTING,
		.priority	= NF_IP_PRI_NAT_DST,
	},
	/* After packet filtering, change source */
	{
		.hook		= nf_nat_ipv4_out,
		.pf		= NFPROTO_IPV4,
		.hooknum	= NF_INET_POST_ROUTING,
		.priority	= NF_IP_PRI_NAT_SRC,
	},
	/* Before packet filtering, change destination */
	{
		.hook		= nf_nat_ipv4_local_fn,
		.pf		= NFPROTO_IPV4,
		.hooknum	= NF_INET_LOCAL_OUT,
		.priority	= NF_IP_PRI_NAT_DST,
	},
	/* After packet filtering, change source */
	{
		.hook		= nf_nat_ipv4_fn,
		.pf		= NFPROTO_IPV4,
		.hooknum	= NF_INET_LOCAL_IN,
		.priority	= NF_IP_PRI_NAT_SRC,
	},
};

int nf_nat_l3proto_ipv4_register_fn(struct net *net, const struct nf_hook_ops *ops)
{
	return nf_nat_register_fn(net, ops, nf_nat_ipv4_ops, ARRAY_SIZE(nf_nat_ipv4_ops));
}
EXPORT_SYMBOL_GPL(nf_nat_l3proto_ipv4_register_fn);

void nf_nat_l3proto_ipv4_unregister_fn(struct net *net, const struct nf_hook_ops *ops)
{
	nf_nat_unregister_fn(net, ops, ARRAY_SIZE(nf_nat_ipv4_ops));
}
EXPORT_SYMBOL_GPL(nf_nat_l3proto_ipv4_unregister_fn);

static int __init nf_nat_l3proto_ipv4_init(void)
{
	return nf_nat_l3proto_register(&nf_nat_l3proto_ipv4);
}

static void __exit nf_nat_l3proto_ipv4_exit(void)
{
	nf_nat_l3proto_unregister(&nf_nat_l3proto_ipv4);
}

MODULE_LICENSE("GPL");
MODULE_ALIAS("nf-nat-" __stringify(AF_INET));

module_init(nf_nat_l3proto_ipv4_init);
module_exit(nf_nat_l3proto_ipv4_exit);<|MERGE_RESOLUTION|>--- conflicted
+++ resolved
@@ -214,12 +214,8 @@
 	}
 
 	/* Change outer to look like the reply to an incoming packet */
-<<<<<<< HEAD
 	nf_ct_invert_tuple(&target, &ct->tuplehash[!dir].tuple);
-=======
-	nf_ct_invert_tuplepr(&target, &ct->tuplehash[!dir].tuple);
 	target.dst.protonum = IPPROTO_ICMP;
->>>>>>> 24f0a487
 	if (!nf_nat_ipv4_manip_pkt(skb, 0, &target, manip))
 		return 0;
 
